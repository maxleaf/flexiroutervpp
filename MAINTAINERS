Descriptions of section entries:

	M: Maintainer Full name and E-mail address: Full Name <address@domain>
	   One maintainer per line.  Multiple M: lines acceptable.
	F: Files and directories with wildcard patterns.
	   A trailing slash includes all files and subdirectory files.
	   F:	drivers/net/	all files in and below drivers/net
	   F:	drivers/net/*	all files in drivers/net, but not below
	   One pattern per line.  Multiple F: lines acceptable.
	E: exclude file(s) matched by F:
	C: Single line comment related to current section.
	I: single word feature/component identifier
	Y: path to feature YAML file

		-----------------------------------

Build System
I:	build
M:	Damjan Marion <damarion@cisco.com>
F:	Makefile
F:	src/CMakeLists.txt
F:	src/cmake/
F:	build/

Build System Internal
I:	ebuild
M:	Dave Barach <vpp@barachs.net>
F:	build-root/Makefile
F:	build-data/

VNET Link Bonding
I:	bonding
M:	Steven Luong <sluong@cisco.com>
F:	src/vnet/bonding/

Doxygen
I:	doxygen
M:	Chris Luke <chrisy@flirble.org>
F:	doxygen/

Sphinx Documents
I:	docs
M:	John DeNisco <jdenisco@cisco.com>
M:	Ray Kinsella <raykinsella78@gmail.com>
F:	docs/

Infrastructure Library
I:	vppinfra
M:	Dave Barach <vpp@barachs.net>
F:	src/vppinfra/

Physical Memory Allocator
I:	pmalloc
M:	Damjan Marion <damarion@cisco.com>
F:	src/vppinfra/pmalloc.[ch]

Vector Library
I:	vlib
M:	Dave Barach <vpp@barachs.net>
M:	Damjan Marion <damarion@cisco.com>
F:	src/vlib/
E:	src/vlib/buffer*.[ch]
E:	src/vlib/pci/
E:	src/vlib/linux/pci.[ch]
E:	src/vlib/linux/vfio.[ch]

Vector Library - Buffer Management
I:	buffers
M:	Damjan Marion <damarion@cisco.com>
M:	Dave Barach <vpp@barachs.net>
F:	src/vlib/buffer*.[ch]

Vector Library - PCI
I:	pci
M:	Damjan Marion <damarion@cisco.com>
F:	src/vlib/pci/
F:	src/vlib/linux/pci.[ch]
F:	src/vlib/linux/vfio.[ch]

Binary API Libraries
I:	api
M:	Dave Barach <vpp@barachs.net>
F:	src/vlibapi/
F:	src/vlibmemory/

VNET Bidirectional Forwarding Detection (BFD)
I:	bfd
M:	Klement Sekera <ksekera@cisco.com>
F:	src/vnet/bfd/

VNET Classifier
I:	classify
M:	Dave Barach <vpp@barachs.net>
F:	src/vnet/classify

VNET Policer
I:	policer
M:	Neale Ranns <neale@graphiant.com>
F:	src/vnet/policer/

VNET Device Drivers
I:	devices
Y:	src/vnet/devices/af_packet/FEATURE.yaml
Y:	src/vnet/devices/pipe/FEATURE.yaml
M:	Damjan Marion <damarion@cisco.com>
F:	src/vnet/devices/

VNET TAP Drivers
I:	tap
Y:	src/vnet/devices/tap/FEATURE.yaml
M:	Damjan Marion <damarion@cisco.com>
M:	Steven Luong <sluong@cisco.com>
M:	Mohsin Kazmi <sykazmi@cisco.com>
F:	src/vnet/devices/tap/

VNET Vhost User Driver
I:	vhost
Y:	src/vnet/devices/virtio/FEATURE.yaml
M:	Steven Luong <sluong@cisco.com>
F:	src/vnet/devices/virtio/vhost_user*

VNET Native Virtio Drivers
I:	virtio
Y:	src/vnet/devices/virtio/FEATURE.yaml
M:	Mohsin Kazmi <sykazmi@cisco.com>
M:	Damjan Marion <damarion@cisco.com>
F:	src/vnet/devices/virtio/

VNET Ethernet
I:	ethernet
M:	Dave Barach <vpp@barachs.net>
M:	Damjan Marion <damarion@cisco.com>
F:	src/vnet/ethernet/

VNET Feature Arcs
I:	feature
M:	Dave Barach <vpp@barachs.net>
M:	Damjan Marion <damarion@cisco.com>
F:	src/vnet/feature/

VNET FIB
I:	fib
M:	Neale Ranns <neale@graphiant.com>
F:	src/vnet/fib/
F:	src/vnet/mfib/
F:	src/vnet/dpo
F:	src/vnet/adj

VNET IPv4 LPM
I:	ip
M:	Dave Barach <vpp@barachs.net>
F:	src/vnet/ip/

VNET IPv6 LPM
I:	ip6
M:	Neale Ranns <neale@graphiant.com>
M:	Jon Loeliger <jdl@netgate.com>
F:	src/vnet/ip/

VNET IP Neighbors
I:	ip-neighbor
M:	Neale Ranns <neale@graphiant.com>
F:	src/vnet/ip-neighbor

VNET QoS
I:	qos
M:	Neale Ranns <neale@graphiant.com>
F:	src/vnet/qos/

VNET Interface Common
I:	interface
M:	Dave Barach <vpp@barachs.net>
F:	src/vnet/interface*.[ch]

VNET Packet Generator
I:	pg
M:	Dave Barach <vpp@barachs.net>
F:	src/vnet/pg/

VNET Segment Routing (IPv6 and MPLS)
I:	sr
M:	Pablo Camarillo <pcamaril@cisco.com>
F:	src/vnet/srv6/
F:	src/vnet/srmpls/
F:	src/examples/srv6-sample-localsid/

VNET IPSec
I:	ipsec
M:	Neale Ranns <neale@graphiant.com>
M:	Radu Nicolau <radu.nicolau@intel.com>
F:	src/vnet/ipsec/

VNET Crypto Infra
I:	crypto
M:	Damjan Marion <damarion@cisco.com>
M:	Neale Ranns <neale@graphiant.com>
F:	src/vnet/crypto/

VNET TEIB
I:	teib
M:	Neale Ranns <neale@graphiant.com>
F:	src/vnet/teib/

VNET SPAN
I:	span
M:	N/A
F:	src/vnet/span

Plugin - Crypto - native
I:	crypto-native
M:	Damjan Marion <damarion@cisco.com>
F:	src/plugins/crypto_native/

Plugin - Crypto - OpenSSL
I:	crypto-openssl
M:	Damjan Marion <damarion@cisco.com>
F:	src/plugins/crypto_openssl/

Plugin - Crypto - ipsecmb
I:	crypto-ipsecmb
M:	Neale Ranns <neale@graphiant.com>
F:	src/plugins/crypto_ipsecmb/

VNET L2
I:	l2
M:	John Lo <lojultra2020@outlook.com>
M:	Steven Luong <sluong@cisco.com>
F:	src/vnet/l2/

VNET Link Layer Discovery Protocol (LLDP)
I:	lldp
M:	Klement Sekera <ksekera@cisco.com>
F:	src/vnet/lldp/

VNET LISP
I:	lisp
Y:	src/vnet/lisp-cp/FEATURE.yaml
Y:	src/vnet/lisp-gpe/FEATURE.yaml
M:	Florin Coras <fcoras@cisco.com>
F:	src/vnet/lisp-cp/
F:	src/vnet/lisp-gpe/

VNET GRE
I:	gre
M:	Neale Ranns <neale@graphiant.com>
F:	src/vnet/gre/

VNET GSO
I:	gso
M:	Andrew Yourtchenko <ayourtch@gmail.com>
M:	Mohsin Kazmi <sykazmi@cisco.com>
F:	src/vnet/gso/

Plugin - MAP
I:	map
Y:	src/plugins/map/FEATURE.yaml
M:	Ole Troan <ot@cisco.com>
M:	Jon Loeliger <jdl@netgate.com>
F:	src/plugins/map

VNET MPLS
I:	mpls
M:	Neale Ranns <neale@graphiant.com>
F:	src/vnet/mpls/

VNET BIER
I:	bier
M:	Neale Ranns <neale@graphiant.com>
F:	src/vnet/bier/

VNET Session Layer
I:	session
Y:	src/vnet/session/FEATURE.yaml
M:	Florin Coras <fcoras@cisco.com>
F:	src/vnet/session

VNET TCP
I:	tcp
Y:	src/vnet/tcp/FEATURE.yaml
M:	Florin Coras <fcoras@cisco.com>
F:	src/vnet/tcp

VNET UDP
I:	udp
Y:	src/vnet/udp/FEATURE.yaml
M:	Florin Coras <fcoras@cisco.com>
F:	src/vnet/udp

VNET VXLAN
I:	vxlan
M:	John Lo <lojultra2020@outlook.com>
M:	Steven Luong <sluong@cisco.com>
F:	src/vnet/vxlan/

VNET VXLAN-GPE
I:	vxlan-gpe
M:	Hongjun Ni <hongjun.ni@intel.com>
F:	src/vnet/vxlan-gpe/

VNET VXLAN-GBP
I:	vxlan-gbp
M:	Mohsin Kazmi <sykazmi@cisco.com>
M:	Neale Ranns <neale@graphiant.com>
F:	src/vnet/vxlan-gbp/

VNET IPIP
I:	ipip
Y:	src/vnet/ipip/FEATURE.yaml
M:	Ole Troan <otroan@employees.org>
F:	src/vnet/ipip/

VNET tunnel
I:	tunnel
M:	Neale Ranns <neale@graphiant.com>
F:	src/vnet/tunnel'

VNET TLS and TLS engine plugins
I:	tls
M:	Florin Coras <fcoras@cisco.com>
M:	Ping Yu <ping.yu@intel.com>
F:	src/vnet/tls
F:	src/plugins/tlsopenssl
F:	src/plugins/tlsmbedtls
F:	src/plugins/tlspicotls

VNET SYSLOG
I:	syslog
M:	Matus Fabian <matfabia@cisco.com>
F:	src/vnet/syslog

Plugin - DHCP
I:	dhcp
M:	Dave Barach <vpp@barachs.net>
M:	Neale Ranns <neale@graphiant.com>
F:	src/plugins/dhcp/

Plugin - ARP
I:	arp
M:	Dave Barach <vpp@barachs.net>
M:	Neale Ranns <neale@graphiant.com>
F:	src/plugins/arp/

Plugin - IP6 Neighbor Discovery
I:	ip6-nd
M:	Dave Barach <vpp@barachs.net>
M:	Neale Ranns <neale@graphiant.com>
F:	src/plugins/ip6-nd/

VNET GENEVE
I:	geneve
M:	N/A
F:	src/vnet/geneve/

VNET FLOW
I:	flow
M:	Damjan Marion <damarion@cisco.com>
F:	src/vnet/flow/

VPP Main App
I:	vpp
M:	Dave Barach <vpp@barachs.net>
M:	Damjan Marion <damarion@cisco.com>
F:	src/vpp/

Plugin - Access Control List (ACL) Based Forwarding
I:	abf
M:	Neale Ranns <neale@graphiant.com>
F:	src/plugins/abf/

Plugin - Allow / Deny List
I:	adl
M:	Dave Barach <vpp@barachs.net>
F:	src/plugins/adl/

Plugin - Simple DNS name resolver
I:	dns
M:	Dave Barach <vpp@barachs.net>
F:	src/plugins/dns/

Plugin - ACL
I:	acl
M:	Andrew Yourtchenko <ayourtch@gmail.com>
F:	src/plugins/acl/

Plugin - NAT
I:	nat
M:	Ole Troan <ot@cisco.com>
M:  Filip Varga <fivarga@cisco.com>
M:  Klement Sekera <ksekera@cisco.com>
F:	src/plugins/nat/

Plugin - AVF Device driver
I:	avf
M:	Damjan Marion <damarion@cisco.com>
F:	src/plugins/avf/

Plugin - DPDK
I:	dpdk
M:	Damjan Marion <damarion@cisco.com>
F:	src/plugins/dpdk/

Plugin - DPDK Crypto
I:	dpdk-ipsec
M:	Sergio Gonzalez Monroy <sergio.gonzalez.monroy@outlook.com>
M:	Radu Nicolau <radu.nicolau@intel.com>
F:	src/plugins/dpdk/ipsec/

Plugin - flowprobe
I:	flowprobe
Y:	src/plugins/flowprobe/FEATURE.yaml
M:	Ole Troan <otroan@employees.org>
F:	src/plugins/flowprobe/

Plugin - http_static
I:	http_static
M:	Dave Barach <vpp@barachs.net>
F:	src/plugins/http_static/

Plugin - builtinurl
I:	builtinurl
M:	Dave Barach <vpp@barachs.net>
F:	src/plugins/builtinurl/

Plugin - Group Based Policy (GBP)
I:	gbp
M:	Neale Ranns <neale@graphiant.com>
F:	src/plugins/gbp/

Plugin - GTPU
I:	gtpu
M:	Hongjun Ni <hongjun.ni@intel.com>
F:	src/plugins/gtpu/

Plugin - Internet Key Exchange (IKEv2) Protocol
I:	ikev2
M:	Damjan Marion <damarion@cisco.com>
M:	Neale Ranns <neale@graphiant.com>
M:	Filip Tehlar <ftehlar@cisco.com>
M:	Benoît Ganne <bganne@cisco.com>
F:	src/plugins/ikev2/

Plugin - Internet Group Management Protocol (IGMP)
I:	igmp
M:	Neale Ranns <neale@graphiant.com>
F:	src/plugins/igmp/

Plugin - L3 Cross-Connect (L3XC)
I:	l3xc
M:	Neale Ranns <neale@graphiant.com>
F:	src/plugins/l3xc/

Plugin - memif device driver
I:	memif
M:	Damjan Marion <damarion@cisco.com>
F:	src/plugins/memif/

Plugin - Marvell MUSDK device driver
I:	marvell
M:	Damjan Marion <damarion@cisco.com>
F:	src/plugins/marvell/

Plugin - performance counter
I:	perfmon
M:	Damjan Marion <damarion@cisco.com>
F:	src/plugins/perfmon/

Plugin - PPPoE
I:	pppoe
M:	Hongjun Ni <hongjun.ni@intel.com>
F:	src/plugins/pppoe/

Plugin - Ping
I:	ping
M:	Andrew Yourtchenko <ayourtch@gmail.com>
F:	src/plugins/ping

Plugin - IPv6 Segment Routing Dynamic Proxy
I:	srv6-ad
M:	Francois Clad <fclad@cisco.com>
F:	src/plugins/srv6-ad/

Plugin - IPv6 Segment Routing Masquerading Proxy
I:	srv6-am
M:	Francois Clad <fclad@cisco.com>
F:	src/plugins/srv6-am/

Plugin - IPv6 Segment Routing Static Proxy
I:	srv6-as
M:	Francois Clad <fclad@cisco.com>
F:	src/plugins/srv6-as/

Plugin - IPv6 Segment Routing Mobile
I:	srv6-mobile
M:	Tetsuya Murakami <tetsuya.mrk@gmail.com>
M:	Satoru Matsushima <satoru.matsushima@gmail.com>
F:	src/plugins/srv6-mobile/

Plugin - Link Aggregation Control Protocol
I:	lacp
M:	Steven Luong <sluong@cisco.com>
F:	src/plugins/lacp/

Plugin - Load Balancer
I:	lb
M:	Pfister <ppfister@cisco.com>
M:	Hongjun Ni <hongjun.ni@intel.com>
F:	src/plugins/lb/

Plugin - NSH
I:	nsh
M:	Hongjun Ni <hongjun.ni@intel.com>
M:	Vengada <venggovi@cisco.com>
F:	src/plugins/nsh/

Plugin - Time-based MAC filter
I:	mactime
Y:	src/plugins/mactime/FEATURE.yaml
M:	Dave Barach <vpp@barachs.net>
F:      src/plugins/mactime/

Plugin - Network Delay Simulator
I:	nsim
Y:	src/plugins/nsim/FEATURE.yaml
M:	Dave Barach <vpp@barachs.net>
F:	src/plugins/nsim/

Plugin - Buffer Metadata Modification Tracker
I:	mdata
M:	Dave Barach <vpp@barachs.net>
F:	src/plugins/mdata/

Plugin - Unit Tests
I:	unittest
M:	Dave Barach <vpp@barachs.net>
M:	Florin Coras <fcoras@cisco.com>
F:	src/plugins/unittest/

Test Infrastructure
I:	tests
M:	Klement Sekera <ksekera@cisco.com>
M:	Paul Vinciguerra <pvinci@vinciconsulting.com>
F:	test/

SVM Library
I:	svm
M:	Dave Barach <vpp@barachs.net>
F:	src/svm

VPP API TEST
I:	vat
M:	Dave Barach <vpp@barachs.net>
F:	src/vat/

VPP Executable
I:	vpp
M:	Dave Barach <vpp@barachs.net>
F:	src/vpp/

Emacs templates
I:	emacs
M:	Dave Barach <vpp@barachs.net>
F:	extras/emacs/

Graphical Event Viewer
I:	g2
M:	Dave Barach <vpp@barachs.net>
F:	src/tools/g2/

Performance Tooling
I:	perftool
M:	Dave Barach <vpp@barachs.net>
F:	src/tools/perftool/

Plugin - vmxnet3 device driver
I:	vmxnet3
M:	Steven Luong <sluong@cisco.com>
F:	src/plugins/vmxnet3/

Binary API Compiler for Python
I:	vppapigen
M:	Ole Troan <otroan@employees.org>
F:	src/tools/vppapigen/

API trace tool
I:	vppapitrace
M:	Ole Troan <otroan@employees.org>
F:	src/tools/vppapitrace/

Binary API Compiler for C and C++
I:	vapi
M:	Ole Troan <ot@cisco.com>
F:	src/vpp-api/vapi

Plugin - RDMA (ibverb) driver
I:	rdma
M:	Benoît Ganne <bganne@cisco.com>
M:	Damjan Marion <damarion@cisco.com>
F:	src/plugins/rdma/

Plugin - QUIC protocol
I:	quic
M:	Aloys Augustin <aloaugus@cisco.com>
M:	Nathan Skrzypczak <nathan.skrzypczak@gmail.com>
M:	Dave Wallace <dwallacelf@gmail.com>
M:	Florin Coras <fcoras@cisco.com>
Y:	src/plugins/quic/FEATURE.yaml
F:	src/plugins/quic/

libmemif
I:	libmemif
M:	Damjan Marion <damarion@cisco.com>
F:	extras/libmemif

gomemif
I:	gomemif
M:	Jakub Grajciar <jgrajcia@cisco.com>
F:	extras/gomemif

VPP Comms Library
I:	vcl
Y:	src/vnet/vcl/FEATURE.yaml
M:	Florin Coras <fcoras@cisco.com>
F:	src/vcl

Statistics Segment
I:	stats
M:	Ole Troan <ot@cisco.com>
F:	src/vpp/stats/
F:	src/vpp-api/client/stat_client.[ch]

Plugin - Host Stack Applications
I:	hsa
M:	Florin Coras <fcoras@cisco.com>
M:	Dave Wallace <dwallacelf@gmail.com>
M:	Aloys Augustin <aloaugus@cisco.com>
M:	Nathan Skrzypczak <nathan.skrzypczak@gmail.com>
F:	src/plugins/hs_apps/

Python binding for the VPP API
I:	papi
M:	Ole Troan <ot@cisco.com>
M:	Paul Vinciguerra <pvinci@vinciconsulting.com>
F:	src/vpp-api/python

Plugin - Cisco Discovery Protocol
I:	cdp
M:	vpp-dev Mailing List <vpp-dev@fd.io>
C:  Unmaintained
F:	src/plugins/cdp/

Plugin - Source VRF Select
I:	svs
M:	Neale Ranns <neale@graphiant.com>
F:	src/plugins/svs/

Plugin - LAN Emulation
I:	l2e
M:	Neale Ranns <neale@graphiant.com>
F:	src/plugins/l2e/

Plugin - IPv6 Connection Tracker
I:	ct6
M:	Dave Barach <vpp@barachs.net>
F:	src/plugins/ct6

Plugin - Steal The NIC
I:	stn
M:	vpp-dev Mailing List <vpp-dev@fd.io>
C:  Unmaintained
F:	src/plugins/stn

Plugin - IOAM
I:	ioam
M:	vpp-dev Mailing List <vpp-dev@fd.io>
C:  Unmaintained
F:	src/plugins/ioam

Plugin - Awkward chained buffer geometry tool
I:	oddbuf
M:	Dave Barach <vpp@barachs.net>
F:	src/plugins/oddbuf

Plugin - VRRP
I:	vrrp
M:	Matthew Smith <mgsmith@netgate.com>
F:	src/plugins/vrrp

Plugin - Unicast Reverse Path forwarding
I:	urpf
M:	Neale Ranns <neale@graphiant.com>
F:	src/plugins/urpf

Plugin - CNat
I:	cnat
M:	Nathan Skrzypczak <nathan.skrzypczak@gmail.com>
M:	Neale Ranns <neale@graphiant.com>
F:	src/plugins/cnat

Plugin - Wireguard
I:	wireguard
M:	Artem Glazychev <artem.glazychev@xored.com>
F:	src/plugins/wireguard

VPP Config Tooling
I:	vpp_config
M:	John DeNisco <jdenisco@cisco.com>
F:	extras/vpp_config

bash functions
I:	bash
M:	Dave Wallace <dwallacelf@gmail.com>
F:	extras/bash/

Plugin - AF_XDP driver
I:	af_xdp
M:	Benoît Ganne <bganne@cisco.com>
M:	Damjan Marion <damarion@cisco.com>
F:	src/plugins/af_xdp/

Plugin - geneve
I:	geneve
M:	community vpp-dev@lists.fd.io
F:	src/plugins/geneve/

Plugin - linux-cp
I:	linux-cp
<<<<<<< HEAD
M:	neale@graphiant.com
=======
M:	Neale Ranns <neale@graphiant.com>
>>>>>>> 3f79e274
M:	Matthew Smith <mgsmith@netgate.com>
F:	src/plugins/linux-cp/

cJSON
I:	cjson
M:	Ole Troan <ot@cisco.com>
F:	src/vppinfra/cJSON.[ch]

VAT2
I:	vat2
M:	Ole Troan <ot@cisco.com>
F:	src/vat2/

THE REST
I:	misc
M:	vpp-dev Mailing List <vpp-dev@fd.io>
C:	Missing Maintainer
F:	*
F:	*/<|MERGE_RESOLUTION|>--- conflicted
+++ resolved
@@ -724,11 +724,7 @@
 
 Plugin - linux-cp
 I:	linux-cp
-<<<<<<< HEAD
-M:	neale@graphiant.com
-=======
-M:	Neale Ranns <neale@graphiant.com>
->>>>>>> 3f79e274
+M:	Neale Ranns <neale@graphiant.com>
 M:	Matthew Smith <mgsmith@netgate.com>
 F:	src/plugins/linux-cp/
 
