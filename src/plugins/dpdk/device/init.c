--- conflicted
+++ resolved
@@ -37,6 +37,7 @@
 #include <vlib/vmbus/vmbus.h>
 
 #include <rte_ring.h>
+#include <rte_vect.h>
 
 #include <stdio.h>
 #include <stdlib.h>
@@ -1089,17 +1090,10 @@
 	    skipped_vmbus:
 	      continue;
 	    }
-<<<<<<< HEAD
 
 	  devconf = pool_elt_at_index (conf->dev_confs, p[0]);
 	}
 
-=======
-
-	  devconf = pool_elt_at_index (conf->dev_confs, p[0]);
-	}
-
->>>>>>> 3f79e274
       /* Enforce Device blacklist by vmbus_addr */
       for (i = 0; i < vec_len (conf->blacklist_by_vmbus_addr); i++)
 	{
@@ -1173,8 +1167,6 @@
 	return clib_error_return (0,
 				  "duplicate configuration for PCI address %U",
 				  format_vlib_pci_addr, addr);
-<<<<<<< HEAD
-=======
     }
   else if (addr_type == VNET_DEV_ADDR_VMBUS)
     {
@@ -1191,28 +1183,8 @@
 	return clib_error_return (
 	  0, "duplicate configuration for VMBUS address %U",
 	  format_vlib_vmbus_addr, addr);
->>>>>>> 3f79e274
-    }
-  else if (addr_type == VNET_DEV_ADDR_VMBUS)
-    {
-      p = mhash_get (&conf->device_config_index_by_vmbus_addr,
-		     (vlib_vmbus_addr_t *) (addr));
-
-<<<<<<< HEAD
-      if (!p)
-	{
-	  pool_get (conf->dev_confs, devconf);
-	  mhash_set (&conf->device_config_index_by_vmbus_addr, addr,
-		     devconf - conf->dev_confs, 0);
-	}
-      else
-	return clib_error_return (
-	  0, "duplicate configuration for VMBUS address %U",
-	  format_vlib_vmbus_addr, addr);
-    }
-
-=======
->>>>>>> 3f79e274
+    }
+
   if (addr_type == VNET_DEV_ADDR_PCI)
     {
       devconf->pci_addr.as_u32 = ((vlib_pci_addr_t *) (addr))->as_u32;
@@ -1719,6 +1691,10 @@
   ret = rte_eal_init (vec_len (conf->eal_init_args),
 		      (char **) conf->eal_init_args);
 
+  /* enable the AVX-512 vPMDs in DPDK */
+  if (clib_cpu_supports_avx512_bitalg ())
+    rte_vect_set_max_simd_bitwidth (RTE_VECT_SIMD_512);
+
   /* lazy umount hugepages */
   umount2 ((char *) huge_dir_path, MNT_DETACH);
   rmdir ((char *) huge_dir_path);
