/*
 *------------------------------------------------------------------
 * Copyright (c) 2020 Intel and/or its affiliates.
 * Licensed under the Apache License, Version 2.0 (the "License");
 * you may not use this file except in compliance with the License.
 * You may obtain a copy of the License at:
 *
 *     http://www.apache.org/licenses/LICENSE-2.0
 *
 * Unless required by applicable law or agreed to in writing, software
 * distributed under the License is distributed on an "AS IS" BASIS,
 * WITHOUT WARRANTIES OR CONDITIONS OF ANY KIND, either express or implied.
 * See the License for the specific language governing permissions and
 * limitations under the License.
 *------------------------------------------------------------------
 */

#include <vlib/vlib.h>
#include <vnet/plugin/plugin.h>
#include <vnet/crypto/crypto.h>
#include <vnet/vnet.h>
#include <vpp/app/version.h>

#include <dpdk/buffer.h>
#include <dpdk/device/dpdk.h>
#include <dpdk/device/dpdk_priv.h>
#undef always_inline
#include <rte_bus_vdev.h>
#include <rte_cryptodev.h>
#include <rte_crypto_sym.h>
#include <rte_crypto.h>
#include <rte_cryptodev_pmd.h>
#include <rte_config.h>

#if CLIB_DEBUG > 0
#define always_inline static inline
#else
#define always_inline static inline __attribute__ ((__always_inline__))
#endif

#define CRYPTODEV_NB_CRYPTO_OPS	1024
#define CRYPTODEV_MAX_INFLIGHT	(CRYPTODEV_NB_CRYPTO_OPS - 1)
#define CRYPTODEV_AAD_MASK	(CRYPTODEV_NB_CRYPTO_OPS - 1)
#define CRYPTODEV_DEQ_CACHE_SZ	32
#define CRYPTODEV_NB_SESSION	10240
#define CRYPTODEV_MAX_AAD_SIZE	16
#define CRYPTODEV_MAX_N_SGL	8 /**< maximum number of segments */

/* VNET_CRYPTO_ALGO, TYPE, DPDK_CRYPTO_ALGO, IV_LEN, TAG_LEN, AAD_LEN */
#define foreach_vnet_aead_crypto_conversion \
  _(AES_128_GCM, AEAD, AES_GCM, 12, 16, 8)  \
  _(AES_128_GCM, AEAD, AES_GCM, 12, 16, 12) \
  _(AES_192_GCM, AEAD, AES_GCM, 12, 16, 8)  \
  _(AES_192_GCM, AEAD, AES_GCM, 12, 16, 12) \
  _(AES_256_GCM, AEAD, AES_GCM, 12, 16, 8)  \
  _(AES_256_GCM, AEAD, AES_GCM, 12, 16, 12)

/**
 * crypto (alg, cryptodev_alg), hash (alg, digest-size)
 **/
#define foreach_cryptodev_link_async_alg	\
  _ (AES_128_CBC, AES_CBC, SHA1, 12)		\
  _ (AES_192_CBC, AES_CBC, SHA1, 12)		\
  _ (AES_256_CBC, AES_CBC, SHA1, 12)		\
  _ (AES_128_CBC, AES_CBC, SHA224, 14)		\
  _ (AES_192_CBC, AES_CBC, SHA224, 14)		\
  _ (AES_256_CBC, AES_CBC, SHA224, 14)		\
  _ (AES_128_CBC, AES_CBC, SHA256, 16)		\
  _ (AES_192_CBC, AES_CBC, SHA256, 16)		\
  _ (AES_256_CBC, AES_CBC, SHA256, 16)		\
  _ (AES_128_CBC, AES_CBC, SHA384, 24)		\
  _ (AES_192_CBC, AES_CBC, SHA384, 24)		\
  _ (AES_256_CBC, AES_CBC, SHA384, 24)		\
  _ (AES_128_CBC, AES_CBC, SHA512, 32)		\
  _ (AES_192_CBC, AES_CBC, SHA512, 32)		\
  _ (AES_256_CBC, AES_CBC, SHA512, 32)

typedef enum
{
  CRYPTODEV_OP_TYPE_ENCRYPT = 0,
  CRYPTODEV_OP_TYPE_DECRYPT,
  CRYPTODEV_N_OP_TYPES,
} cryptodev_op_type_t;

typedef struct
{
  union rte_cryptodev_session_ctx keys[CRYPTODEV_N_OP_TYPES];
} cryptodev_key_t;

typedef struct
{
  u32 dev_id;
  u32 q_id;
  struct rte_crypto_raw_dp_ctx *raw_dp_ctx_buffer;
  char *desc;
} cryptodev_inst_t;

typedef struct
{
  struct rte_mempool *sess_pool;
  struct rte_mempool *sess_priv_pool;
} cryptodev_numa_data_t;

typedef struct
{
  CLIB_CACHE_LINE_ALIGN_MARK (cacheline0);
  vlib_buffer_t *b[VNET_CRYPTO_FRAME_SIZE];
  struct rte_crypto_raw_dp_ctx *ctx;
  struct rte_crypto_vec vec[CRYPTODEV_MAX_N_SGL];
  struct rte_ring *cached_frame;
  u16 aad_index;
  u8 *aad_buf;
  u64 aad_phy_addr;
  u16 cryptodev_id;
  u16 cryptodev_q;
  u16 inflight;
} cryptodev_engine_thread_t;

typedef struct
{
  cryptodev_numa_data_t *per_numa_data;
  cryptodev_key_t *keys;
  cryptodev_engine_thread_t *per_thread_data;
  enum rte_iova_mode iova_mode;
  cryptodev_inst_t *cryptodev_inst;
  clib_bitmap_t *active_cdev_inst_mask;
  clib_spinlock_t tlock;
} cryptodev_main_t;

cryptodev_main_t cryptodev_main;

static int
prepare_aead_xform (struct rte_crypto_sym_xform *xform,
		    cryptodev_op_type_t op_type,
		    const vnet_crypto_key_t * key, u32 aad_len)
{
  struct rte_crypto_aead_xform *aead_xform = &xform->aead;
  memset (xform, 0, sizeof (*xform));
  xform->type = RTE_CRYPTO_SYM_XFORM_AEAD;
  xform->next = 0;

  if (key->alg != VNET_CRYPTO_ALG_AES_128_GCM &&
      key->alg != VNET_CRYPTO_ALG_AES_192_GCM &&
      key->alg != VNET_CRYPTO_ALG_AES_256_GCM)
    return -1;

  aead_xform->algo = RTE_CRYPTO_AEAD_AES_GCM;
  aead_xform->op = (op_type == CRYPTODEV_OP_TYPE_ENCRYPT) ?
    RTE_CRYPTO_AEAD_OP_ENCRYPT : RTE_CRYPTO_AEAD_OP_DECRYPT;
  aead_xform->aad_length = aad_len;
  aead_xform->digest_length = 16;
  aead_xform->iv.offset = 0;
  aead_xform->iv.length = 12;
  aead_xform->key.data = key->data;
  aead_xform->key.length = vec_len (key->data);

  return 0;
}

static int
prepare_linked_xform (struct rte_crypto_sym_xform *xforms,
		      cryptodev_op_type_t op_type,
		      const vnet_crypto_key_t * key)
{
  struct rte_crypto_sym_xform *xform_cipher, *xform_auth;
  vnet_crypto_key_t *key_cipher, *key_auth;
  enum rte_crypto_cipher_algorithm cipher_algo = ~0;
  enum rte_crypto_auth_algorithm auth_algo = ~0;
  u32 digest_len = ~0;

  key_cipher = vnet_crypto_get_key (key->index_crypto);
  key_auth = vnet_crypto_get_key (key->index_integ);
  if (!key_cipher || !key_auth)
    return -1;

  if (op_type == CRYPTODEV_OP_TYPE_ENCRYPT)
    {
      xform_cipher = xforms;
      xform_auth = xforms + 1;
      xform_cipher->cipher.op = RTE_CRYPTO_CIPHER_OP_ENCRYPT;
      xform_auth->auth.op = RTE_CRYPTO_AUTH_OP_GENERATE;
    }
  else
    {
      xform_cipher = xforms + 1;
      xform_auth = xforms;
      xform_cipher->cipher.op = RTE_CRYPTO_CIPHER_OP_DECRYPT;
      xform_auth->auth.op = RTE_CRYPTO_AUTH_OP_VERIFY;
    }

  xform_cipher->type = RTE_CRYPTO_SYM_XFORM_CIPHER;
  xform_auth->type = RTE_CRYPTO_SYM_XFORM_AUTH;
  xforms->next = xforms + 1;

  switch (key->async_alg)
    {
#define _(a, b, c, d) \
  case VNET_CRYPTO_ALG_##a##_##c##_TAG##d:\
    cipher_algo = RTE_CRYPTO_CIPHER_##b; \
    auth_algo = RTE_CRYPTO_AUTH_##c##_HMAC; \
    digest_len = d; \
    break;

      foreach_cryptodev_link_async_alg
#undef _
    default:
      return -1;
    }

  xform_cipher->cipher.algo = cipher_algo;
  xform_cipher->cipher.key.data = key_cipher->data;
  xform_cipher->cipher.key.length = vec_len (key_cipher->data);
  xform_cipher->cipher.iv.length = 16;
  xform_cipher->cipher.iv.offset = 0;

  xform_auth->auth.algo = auth_algo;
  xform_auth->auth.digest_length = digest_len;
  xform_auth->auth.key.data = key_auth->data;
  xform_auth->auth.key.length = vec_len (key_auth->data);

  return 0;
}

static int
cryptodev_session_create (vnet_crypto_key_t * const key,
			  struct rte_mempool *sess_priv_pool,
			  cryptodev_key_t * session_pair, u32 aad_len)
{
  struct rte_crypto_sym_xform xforms_enc[2] = { {0} };
  struct rte_crypto_sym_xform xforms_dec[2] = { {0} };
  cryptodev_main_t *cmt = &cryptodev_main;
  cryptodev_inst_t *dev_inst;
  struct rte_cryptodev *cdev;
  int ret;
  uint8_t dev_id = 0;

  if (key->type == VNET_CRYPTO_KEY_TYPE_LINK)
    ret = prepare_linked_xform (xforms_enc, CRYPTODEV_OP_TYPE_ENCRYPT, key);
  else
    ret = prepare_aead_xform (xforms_enc, CRYPTODEV_OP_TYPE_ENCRYPT, key,
			      aad_len);
  if (ret)
    return 0;

  if (key->type == VNET_CRYPTO_KEY_TYPE_LINK)
    prepare_linked_xform (xforms_dec, CRYPTODEV_OP_TYPE_DECRYPT, key);
  else
    prepare_aead_xform (xforms_dec, CRYPTODEV_OP_TYPE_DECRYPT, key, aad_len);

  vec_foreach (dev_inst, cmt->cryptodev_inst)
  {
    dev_id = dev_inst->dev_id;
    cdev = rte_cryptodev_pmd_get_dev (dev_id);

    /* if the session is already configured for the driver type, avoid
       configuring it again to increase the session data's refcnt */
    if (session_pair->keys[0].crypto_sess->sess_data[cdev->driver_id].data &&
	session_pair->keys[1].crypto_sess->sess_data[cdev->driver_id].data)
      continue;

    ret = rte_cryptodev_sym_session_init (dev_id,
					  session_pair->keys[0].crypto_sess,
					  xforms_enc, sess_priv_pool);
    ret = rte_cryptodev_sym_session_init (dev_id,
					  session_pair->keys[1].crypto_sess,
					  xforms_dec, sess_priv_pool);
    if (ret < 0)
      return ret;
  }
  session_pair->keys[0].crypto_sess->opaque_data = aad_len;
  session_pair->keys[1].crypto_sess->opaque_data = aad_len;

  return 0;
}

static void
cryptodev_session_del (struct rte_cryptodev_sym_session *sess)
{
  u32 n_devs, i;

  if (sess == NULL)
    return;

  n_devs = rte_cryptodev_count ();

  for (i = 0; i < n_devs; i++)
    rte_cryptodev_sym_session_clear (i, sess);

  rte_cryptodev_sym_session_free (sess);
}

static int
cryptodev_check_supported_vnet_alg (vnet_crypto_key_t * key)
{
  vnet_crypto_alg_t alg;
  if (key->type == VNET_CRYPTO_KEY_TYPE_LINK)
    return 0;

  alg = key->alg;

#define _(a, b, c, d, e, f)	\
  if (alg == VNET_CRYPTO_ALG_##a) \
    return 0;

  foreach_vnet_aead_crypto_conversion
#undef _
    return -1;
}

static_always_inline void
cryptodev_sess_handler (vlib_main_t * vm, vnet_crypto_key_op_t kop,
			vnet_crypto_key_index_t idx, u32 aad_len)
{
  cryptodev_main_t *cmt = &cryptodev_main;
  cryptodev_numa_data_t *numa_data;
  vnet_crypto_key_t *key = vnet_crypto_get_key (idx);
  struct rte_mempool *sess_pool, *sess_priv_pool;
  cryptodev_key_t *ckey = 0;
  int ret = 0;

  if (kop == VNET_CRYPTO_KEY_OP_DEL)
    {
      if (idx >= vec_len (cmt->keys))
	return;

      ckey = pool_elt_at_index (cmt->keys, idx);
      cryptodev_session_del (ckey->keys[0].crypto_sess);
      cryptodev_session_del (ckey->keys[1].crypto_sess);
      ckey->keys[0].crypto_sess = 0;
      ckey->keys[1].crypto_sess = 0;
      pool_put (cmt->keys, ckey);
      return;
    }
  else if (kop == VNET_CRYPTO_KEY_OP_MODIFY)
    {
      if (idx >= vec_len (cmt->keys))
	return;

      ckey = pool_elt_at_index (cmt->keys, idx);

      cryptodev_session_del (ckey->keys[0].crypto_sess);
      cryptodev_session_del (ckey->keys[1].crypto_sess);
      ckey->keys[0].crypto_sess = 0;
      ckey->keys[1].crypto_sess = 0;
    }
  else				/* create key */
    pool_get_zero (cmt->keys, ckey);

  /* do not create session for unsupported alg */
  if (cryptodev_check_supported_vnet_alg (key))
    return;

  numa_data = vec_elt_at_index (cmt->per_numa_data, vm->numa_node);
  sess_pool = numa_data->sess_pool;
  sess_priv_pool = numa_data->sess_priv_pool;

  ckey->keys[0].crypto_sess = rte_cryptodev_sym_session_create (sess_pool);
  if (!ckey->keys[0].crypto_sess)
    {
      ret = -1;
      goto clear_key;
    }

  ckey->keys[1].crypto_sess = rte_cryptodev_sym_session_create (sess_pool);
  if (!ckey->keys[1].crypto_sess)
    {
      ret = -1;
      goto clear_key;
    }

  ret = cryptodev_session_create (key, sess_priv_pool, ckey, aad_len);

clear_key:
  if (ret != 0)
    {
      cryptodev_session_del (ckey->keys[0].crypto_sess);
      cryptodev_session_del (ckey->keys[1].crypto_sess);
      memset (ckey, 0, sizeof (*ckey));
      pool_put (cmt->keys, ckey);
    }
}

/*static*/ void
cryptodev_key_handler (vlib_main_t * vm, vnet_crypto_key_op_t kop,
		       vnet_crypto_key_index_t idx)
{
  cryptodev_sess_handler (vm, kop, idx, 8);
}

static_always_inline void
cryptodev_mark_frame_err_status (vnet_crypto_async_frame_t * f,
				 vnet_crypto_op_status_t s)
{
  u32 n_elts = f->n_elts, i;

  for (i = 0; i < n_elts; i++)
    f->elts[i].status = s;
  f->state = VNET_CRYPTO_FRAME_STATE_NOT_PROCESSED;
}

static_always_inline int
cryptodev_frame_build_sgl (vlib_main_t * vm, enum rte_iova_mode iova_mode,
			   struct rte_crypto_vec *data_vec,
			   u16 * n_seg, vlib_buffer_t * b, u32 size)
{
  struct rte_crypto_vec *vec = data_vec + 1;
  if (vlib_buffer_chain_linearize (vm, b) > CRYPTODEV_MAX_N_SGL)
    return -1;

  while ((b->flags & VLIB_BUFFER_NEXT_PRESENT) && size)
    {
      u32 len;
      b = vlib_get_buffer (vm, b->next_buffer);
      len = clib_min (b->current_length, size);
      vec->base = (void *) vlib_buffer_get_current (b);
      if (iova_mode == RTE_IOVA_VA)
	vec->iova = pointer_to_uword (vec->base);
      else
	vec->iova = vlib_buffer_get_current_pa (vm, b);
      vec->len = len;
      size -= len;
      vec++;
      *n_seg += 1;
    }

  if (size)
    return -1;

  return 0;
}

static_always_inline u64
compute_ofs_linked_alg (vnet_crypto_async_frame_elt_t * fe, i16 * min_ofs,
			u32 * max_end)
{
  union rte_crypto_sym_ofs ofs;
  u32 crypto_end = fe->crypto_start_offset + fe->crypto_total_length;
  u32 integ_end = fe->integ_start_offset + fe->crypto_total_length +
    fe->integ_length_adj;

  *min_ofs = clib_min (fe->crypto_start_offset, fe->integ_start_offset);
  *max_end = clib_max (crypto_end, integ_end);

  ofs.ofs.cipher.head = fe->crypto_start_offset - *min_ofs;
  ofs.ofs.cipher.tail = *max_end - crypto_end;
  ofs.ofs.auth.head = fe->integ_start_offset - *min_ofs;
  ofs.ofs.auth.tail = *max_end - integ_end;

  return ofs.raw;
}

/* Reset cryptodev dp context to previous queue pair state */
static_always_inline void
cryptodev_reset_ctx (u16 cdev_id, u16 qid, struct rte_crypto_raw_dp_ctx *ctx)
{
  union rte_cryptodev_session_ctx session_ctx = {.crypto_sess = NULL };

  rte_cryptodev_configure_raw_dp_ctx (cdev_id, qid, ctx, ~0, session_ctx, 0);
}

static_always_inline int
cryptodev_frame_linked_algs_enqueue (vlib_main_t * vm,
				     vnet_crypto_async_frame_t * frame,
				     cryptodev_op_type_t op_type)
{
  cryptodev_main_t *cmt = &cryptodev_main;
  cryptodev_engine_thread_t *cet = cmt->per_thread_data + vm->thread_index;
  vnet_crypto_async_frame_elt_t *fe;
  struct rte_crypto_vec *vec;
  struct rte_crypto_va_iova_ptr iv_vec, digest_vec;
  vlib_buffer_t **b;
  u32 n_elts;
  cryptodev_key_t *key;
  u32 last_key_index = ~0;
<<<<<<< HEAD
  union rte_crypto_sym_ofs cofs;
=======
>>>>>>> 3f79e274
  i16 min_ofs;
  u32 max_end;
  int status;

  n_elts = frame->n_elts;

  if (PREDICT_FALSE (CRYPTODEV_MAX_INFLIGHT - cet->inflight < n_elts))
    {
      cryptodev_mark_frame_err_status (frame,
				       VNET_CRYPTO_OP_STATUS_FAIL_ENGINE_ERR);
      return -1;
    }

  vlib_get_buffers (vm, frame->buffer_indices, cet->b, frame->n_elts);

  vec = cet->vec;
  b = cet->b;
  fe = frame->elts;

<<<<<<< HEAD
  cofs.raw = compute_ofs_linked_alg (fe, &min_ofs, &max_end);

=======
>>>>>>> 3f79e274
  while (n_elts)
    {
      union rte_crypto_sym_ofs cofs;
      u16 n_seg = 1;

      if (n_elts > 2)
	{
	  CLIB_PREFETCH (&fe[1], CLIB_CACHE_LINE_BYTES, LOAD);
	  CLIB_PREFETCH (&fe[2], CLIB_CACHE_LINE_BYTES, LOAD);
	  vlib_prefetch_buffer_header (b[1], LOAD);
	  vlib_prefetch_buffer_header (b[2], LOAD);
	}

      if (PREDICT_FALSE (last_key_index != fe->key_index))
	{
	  key = pool_elt_at_index (cmt->keys, fe->key_index);
	  last_key_index = fe->key_index;

	  if (PREDICT_FALSE
	      (rte_cryptodev_configure_raw_dp_ctx
	       (cet->cryptodev_id, cet->cryptodev_q, cet->ctx,
		RTE_CRYPTO_OP_WITH_SESSION, key->keys[op_type], 1) < 0))
	    {
	      cryptodev_mark_frame_err_status (frame,
					       VNET_CRYPTO_OP_STATUS_FAIL_ENGINE_ERR);
	      cryptodev_reset_ctx (cet->cryptodev_id, cet->cryptodev_q,
				   cet->ctx);
	      return -1;
	    }
	}

      cofs.raw = compute_ofs_linked_alg (fe, &min_ofs, &max_end);

      vec->len = max_end - min_ofs;
      if (cmt->iova_mode == RTE_IOVA_VA)
	{
<<<<<<< HEAD
	  vec->base = (void *) (b[0]->data + min_ofs);
	  vec->iova = pointer_to_uword (b[0]->data) + min_ofs;
=======
	  vec[0].base = (void *) (b[0]->data + min_ofs);
	  vec[0].iova = pointer_to_uword (b[0]->data) + min_ofs;
>>>>>>> 3f79e274
	  iv_vec.va = (void *) fe->iv;
	  iv_vec.iova = pointer_to_uword (fe->iv);
	  digest_vec.va = (void *) fe->tag;
	  digest_vec.iova = pointer_to_uword (fe->tag);
	}
      else
	{
<<<<<<< HEAD
	  vec->base = (void *) (b[0]->data + min_ofs);
	  vec->iova = vlib_buffer_get_pa (vm, b[0]) + min_ofs;
=======
	  vec[0].base = (void *) (b[0]->data + min_ofs);
	  vec[0].iova = vlib_buffer_get_pa (vm, b[0]) + min_ofs;
>>>>>>> 3f79e274
	  iv_vec.va = (void *) fe->iv;
	  iv_vec.iova = vlib_physmem_get_pa (vm, fe->iv);
	  digest_vec.va = (void *) fe->tag;
	  digest_vec.iova = vlib_physmem_get_pa (vm, fe->digest);
	}

      if (PREDICT_FALSE (fe->flags & VNET_CRYPTO_OP_FLAG_CHAINED_BUFFERS))
	{
	  vec[0].len = b[0]->current_data + b[0]->current_length - min_ofs;
	  if (cryptodev_frame_build_sgl
	      (vm, cmt->iova_mode, vec, &n_seg, b[0],
	       max_end - min_ofs - vec->len) < 0)
	    {
	      cryptodev_mark_frame_err_status (frame,
					       VNET_CRYPTO_OP_STATUS_FAIL_ENGINE_ERR);
	      cryptodev_reset_ctx (cet->cryptodev_id, cet->cryptodev_q,
				   cet->ctx);
	      return -1;
	    }
	}

      status = rte_cryptodev_raw_enqueue (cet->ctx, vec, n_seg, cofs, &iv_vec,
					  &digest_vec, 0, (void *) frame);
      if (status < 0)
	{
	  cryptodev_mark_frame_err_status (frame,
					   VNET_CRYPTO_OP_STATUS_FAIL_ENGINE_ERR);
	  cryptodev_reset_ctx (cet->cryptodev_id, cet->cryptodev_q, cet->ctx);
	  return -1;
	}

      b++;
      fe++;
      n_elts--;
    }

  status = rte_cryptodev_raw_enqueue_done (cet->ctx, frame->n_elts);
  if (PREDICT_FALSE (status < 0))
    {
      cryptodev_reset_ctx (cet->cryptodev_id, cet->cryptodev_q, cet->ctx);
      return -1;
    }

  cet->inflight += frame->n_elts;
  return 0;
}

static_always_inline int
cryptodev_frame_gcm_enqueue (vlib_main_t * vm,
			     vnet_crypto_async_frame_t * frame,
			     cryptodev_op_type_t op_type, u8 aad_len)
{
  cryptodev_main_t *cmt = &cryptodev_main;
  cryptodev_engine_thread_t *cet = cmt->per_thread_data + vm->thread_index;
  vnet_crypto_async_frame_elt_t *fe;
  vlib_buffer_t **b;
  u32 n_elts;
  cryptodev_key_t *key;
  u32 last_key_index = ~0;
  union rte_crypto_sym_ofs cofs;
  struct rte_crypto_vec *vec;
  struct rte_crypto_va_iova_ptr iv_vec, digest_vec, aad_vec;
  u8 sess_aad_len = 0;
  int status;


  n_elts = frame->n_elts;

  if (PREDICT_FALSE (CRYPTODEV_MAX_INFLIGHT - cet->inflight < n_elts))
    {
      cryptodev_mark_frame_err_status (frame,
				       VNET_CRYPTO_OP_STATUS_FAIL_ENGINE_ERR);
      return -1;
    }

  vlib_get_buffers (vm, frame->buffer_indices, cet->b, frame->n_elts);

  vec = cet->vec;
  fe = frame->elts;
  b = cet->b;
  cofs.raw = 0;

  while (n_elts)
    {
      u32 aad_offset = ((cet->aad_index++) & CRYPTODEV_AAD_MASK) << 4;
      u16 n_seg = 1;

      if (n_elts > 1)
	{
	  CLIB_PREFETCH (&fe[1], CLIB_CACHE_LINE_BYTES, LOAD);
	  vlib_prefetch_buffer_header (b[1], LOAD);
	}

      if (last_key_index != fe->key_index)
	{
	  key = pool_elt_at_index (cmt->keys, fe->key_index);
	  sess_aad_len = (u8) key->keys[op_type].crypto_sess->opaque_data;
	  if (PREDICT_FALSE (sess_aad_len != aad_len))
	    {
	      cryptodev_sess_handler (vm, VNET_CRYPTO_KEY_OP_MODIFY,
				      fe->key_index, aad_len);
	    }
	  last_key_index = fe->key_index;

	  if (PREDICT_FALSE
	      (rte_cryptodev_configure_raw_dp_ctx
	       (cet->cryptodev_id, cet->cryptodev_q, cet->ctx,
		RTE_CRYPTO_OP_WITH_SESSION, key->keys[op_type], 1) < 0))
	    {
	      cryptodev_mark_frame_err_status (frame,
					       VNET_CRYPTO_OP_STATUS_FAIL_ENGINE_ERR);
	      cryptodev_reset_ctx (cet->cryptodev_id, cet->cryptodev_q,
				   cet->ctx);
	      return -1;
	    }
	}

      if (cmt->iova_mode == RTE_IOVA_VA)
	{
	  vec[0].base = (void *) (b[0]->data + fe->crypto_start_offset);
	  vec[0].iova = pointer_to_uword (vec[0].base);
	  vec[0].len = fe->crypto_total_length;
	  iv_vec.va = (void *) fe->iv;
	  iv_vec.iova = pointer_to_uword (fe->iv);
	  digest_vec.va = (void *) fe->tag;
	  digest_vec.iova = pointer_to_uword (fe->tag);
	  aad_vec.va = (void *) (cet->aad_buf + aad_offset);
	  aad_vec.iova = cet->aad_phy_addr + aad_offset;
	}
      else
	{
	  vec[0].base = (void *) (b[0]->data + fe->crypto_start_offset);
	  vec[0].iova =
	    vlib_buffer_get_pa (vm, b[0]) + fe->crypto_start_offset;
	  vec[0].len = fe->crypto_total_length;
	  iv_vec.va = (void *) fe->iv;
	  iv_vec.iova = vlib_physmem_get_pa (vm, fe->iv);
	  aad_vec.va = (void *) (cet->aad_buf + aad_offset);
	  aad_vec.iova = cet->aad_phy_addr + aad_offset;
	  digest_vec.va = (void *) fe->tag;
	  digest_vec.iova = vlib_physmem_get_pa (vm, fe->tag);
	}

      if (aad_len == 8)
	*(u64 *) (cet->aad_buf + aad_offset) = *(u64 *) fe->aad;
      else
	{
	  /* aad_len == 12 */
	  *(u64 *) (cet->aad_buf + aad_offset) = *(u64 *) fe->aad;
	  *(u32 *) (cet->aad_buf + aad_offset + 8) = *(u32 *) (fe->aad + 8);
	}

      if (PREDICT_FALSE (fe->flags & VNET_CRYPTO_OP_FLAG_CHAINED_BUFFERS))
	{
	  vec[0].len = b[0]->current_data +
	    b[0]->current_length - fe->crypto_start_offset;
	  if (cryptodev_frame_build_sgl
	      (vm, cmt->iova_mode, vec, &n_seg, b[0],
	       fe->crypto_total_length - vec[0].len) < 0)
	    {
	      cryptodev_mark_frame_err_status (frame,
					       VNET_CRYPTO_OP_STATUS_FAIL_ENGINE_ERR);
	      cryptodev_reset_ctx (cet->cryptodev_id, cet->cryptodev_q,
				   cet->ctx);
	      return -1;
	    }
	}

      status =
	rte_cryptodev_raw_enqueue (cet->ctx, vec, n_seg, cofs,
				   &iv_vec, &digest_vec, &aad_vec,
				   (void *) frame);
      if (PREDICT_FALSE (status < 0))
	{
	  cryptodev_mark_frame_err_status (frame,
					   VNET_CRYPTO_OP_STATUS_FAIL_ENGINE_ERR);
	  cryptodev_reset_ctx (cet->cryptodev_id, cet->cryptodev_q, cet->ctx);
	  return -1;
	}
      fe++;
      b++;
      n_elts--;
    }

  status = rte_cryptodev_raw_enqueue_done (cet->ctx, frame->n_elts);
  if (PREDICT_FALSE (status < 0))
    {
      cryptodev_reset_ctx (cet->cryptodev_id, cet->cryptodev_q, cet->ctx);
      return -1;
    }

  cet->inflight += frame->n_elts;

  return 0;
}

static u32
cryptodev_get_frame_n_elts (void *frame)
{
  vnet_crypto_async_frame_t *f = (vnet_crypto_async_frame_t *) frame;
  return f->n_elts;
}

static void
cryptodev_post_dequeue (void *frame, u32 index, u8 is_op_success)
{
  vnet_crypto_async_frame_t *f = (vnet_crypto_async_frame_t *) frame;

  f->elts[index].status = is_op_success ? VNET_CRYPTO_OP_STATUS_COMPLETED :
    VNET_CRYPTO_OP_STATUS_FAIL_BAD_HMAC;
}

#define GET_RING_OBJ(r, pos, f) do { \
	vnet_crypto_async_frame_t **ring = (void *)&r[1];     \
	f = ring[(r->cons.head + pos) & r->mask]; \
} while (0)

static_always_inline vnet_crypto_async_frame_t *
cryptodev_frame_dequeue (vlib_main_t * vm, u32 * nb_elts_processed,
			 u32 * enqueue_thread_idx)
{
  cryptodev_main_t *cmt = &cryptodev_main;
  cryptodev_engine_thread_t *cet = cmt->per_thread_data + vm->thread_index;
  vnet_crypto_async_frame_t *frame, *frame_ret = 0;
  u32 n_deq, n_success;
  u32 n_cached_frame = rte_ring_count (cet->cached_frame), n_room_left;
  u8 no_job_to_deq = 0;
  u16 inflight = cet->inflight;
  int dequeue_status;

  n_room_left = CRYPTODEV_DEQ_CACHE_SZ - n_cached_frame - 1;

  if (n_cached_frame)
    {
      u32 i;
      for (i = 0; i < n_cached_frame; i++)
	{
	  vnet_crypto_async_frame_t *f;
	  void *f_ret;
	  enum rte_crypto_op_status op_status;
	  u8 n_left, err, j;

	  GET_RING_OBJ (cet->cached_frame, i, f);

	  if (i < n_cached_frame - 2)
	    {
	      vnet_crypto_async_frame_t *f1, *f2;
	      GET_RING_OBJ (cet->cached_frame, i + 1, f1);
	      GET_RING_OBJ (cet->cached_frame, i + 2, f2);
	      CLIB_PREFETCH (f1, CLIB_CACHE_LINE_BYTES, LOAD);
	      CLIB_PREFETCH (f2, CLIB_CACHE_LINE_BYTES, LOAD);
	    }

	  n_left = f->state & 0x7f;
	  err = f->state & 0x80;

	  for (j = f->n_elts - n_left; j < f->n_elts && inflight; j++)
	    {
	      int ret;
	      f_ret = rte_cryptodev_raw_dequeue (cet->ctx, &ret, &op_status);

	      if (!f_ret)
		break;

	      switch (op_status)
		{
		case RTE_CRYPTO_OP_STATUS_SUCCESS:
		  f->elts[j].status = VNET_CRYPTO_OP_STATUS_COMPLETED;
		  break;
		default:
		  f->elts[j].status = VNET_CRYPTO_OP_STATUS_FAIL_ENGINE_ERR;
		  err |= 1 << 7;
		}

	      inflight--;
	    }

	  if (j == f->n_elts)
	    {
	      if (i == 0)
		{
		  frame_ret = f;
		  f->state = err ? VNET_CRYPTO_FRAME_STATE_ELT_ERROR :
		    VNET_CRYPTO_FRAME_STATE_SUCCESS;
		}
	      else
		{
		  f->state = f->n_elts - j;
		  f->state |= err;
		}
	      if (inflight)
		continue;
	    }

	  /* to here f is not completed dequeued and no more job can be
	   * dequeued
	   */
	  f->state = f->n_elts - j;
	  f->state |= err;
	  no_job_to_deq = 1;
	  break;
	}

      if (frame_ret)
	{
	  rte_ring_sc_dequeue (cet->cached_frame, (void **) &frame_ret);
	  n_room_left++;
	}
    }

  /* no point to dequeue further */
  if (!inflight || no_job_to_deq || !n_room_left)
    goto end_deq;

  n_deq = rte_cryptodev_raw_dequeue_burst (cet->ctx,
					   cryptodev_get_frame_n_elts,
					   cryptodev_post_dequeue,
					   (void **) &frame, 0, &n_success,
					   &dequeue_status);
  if (!n_deq)
    goto end_deq;

  inflight -= n_deq;
  no_job_to_deq = n_deq < frame->n_elts;
  /* we have to cache the frame */
  if (frame_ret || n_cached_frame || no_job_to_deq)
    {
      frame->state = frame->n_elts - n_deq;
      frame->state |= ((n_success < n_deq) << 7);
      rte_ring_sp_enqueue (cet->cached_frame, (void *) frame);
      n_room_left--;
    }
  else
    {
      frame->state = n_success == frame->n_elts ?
	VNET_CRYPTO_FRAME_STATE_SUCCESS : VNET_CRYPTO_FRAME_STATE_ELT_ERROR;
      frame_ret = frame;
    }

  /* see if we can dequeue more */
  while (inflight && n_room_left && !no_job_to_deq)
    {
      n_deq = rte_cryptodev_raw_dequeue_burst (cet->ctx,
					       cryptodev_get_frame_n_elts,
					       cryptodev_post_dequeue,
					       (void **) &frame, 0,
					       &n_success, &dequeue_status);
      if (!n_deq)
	break;
      inflight -= n_deq;
      no_job_to_deq = n_deq < frame->n_elts;
      frame->state = frame->n_elts - n_deq;
      frame->state |= ((n_success < n_deq) << 7);
      rte_ring_sp_enqueue (cet->cached_frame, (void *) frame);
      n_room_left--;
    }

end_deq:
  if (inflight < cet->inflight)
    {
      int res =
	rte_cryptodev_raw_dequeue_done (cet->ctx, cet->inflight - inflight);
      ASSERT (res == 0);
      cet->inflight = inflight;
    }

  if (frame_ret)
    {
      *nb_elts_processed = frame_ret->n_elts;
      *enqueue_thread_idx = frame_ret->enqueue_thread_index;
    }

  return frame_ret;
}

/* *INDENT-OFF* */
static_always_inline int
cryptodev_enqueue_gcm_aad_8_enc (vlib_main_t * vm,
				 vnet_crypto_async_frame_t * frame)
{
  return cryptodev_frame_gcm_enqueue (vm, frame,
				      CRYPTODEV_OP_TYPE_ENCRYPT, 8);
}
static_always_inline int
cryptodev_enqueue_gcm_aad_12_enc (vlib_main_t * vm,
				 vnet_crypto_async_frame_t * frame)
{
  return cryptodev_frame_gcm_enqueue (vm, frame,
				      CRYPTODEV_OP_TYPE_ENCRYPT, 12);
}

static_always_inline int
cryptodev_enqueue_gcm_aad_8_dec (vlib_main_t * vm,
				 vnet_crypto_async_frame_t * frame)
{
  return cryptodev_frame_gcm_enqueue (vm, frame,
				      CRYPTODEV_OP_TYPE_DECRYPT, 8);
}
static_always_inline int
cryptodev_enqueue_gcm_aad_12_dec (vlib_main_t * vm,
				 vnet_crypto_async_frame_t * frame)
{
  return cryptodev_frame_gcm_enqueue (vm, frame,
				      CRYPTODEV_OP_TYPE_DECRYPT, 12);
}

static_always_inline int
cryptodev_enqueue_linked_alg_enc (vlib_main_t * vm,
				  vnet_crypto_async_frame_t * frame)
{
  return cryptodev_frame_linked_algs_enqueue (vm, frame,
					      CRYPTODEV_OP_TYPE_ENCRYPT);
}

static_always_inline int
cryptodev_enqueue_linked_alg_dec (vlib_main_t * vm,
				  vnet_crypto_async_frame_t * frame)
{
  return cryptodev_frame_linked_algs_enqueue (vm, frame,
					      CRYPTODEV_OP_TYPE_DECRYPT);
}

typedef enum
{
  CRYPTODEV_RESOURCE_ASSIGN_AUTO = 0,
  CRYPTODEV_RESOURCE_ASSIGN_UPDATE,
} cryptodev_resource_assign_op_t;

/**
 *  assign a cryptodev resource to a worker.
 *  @param cet: the worker thread data
 *  @param cryptodev_inst_index: if op is "ASSIGN_AUTO" this param is ignored.
 *  @param op: the assignment method.
 *  @return: 0 if successfully, negative number otherwise.
 **/
static_always_inline int
cryptodev_assign_resource (cryptodev_engine_thread_t * cet,
			   u32 cryptodev_inst_index,
			   cryptodev_resource_assign_op_t op)
{
  cryptodev_main_t *cmt = &cryptodev_main;
  cryptodev_inst_t *cinst = 0;
  uword idx;

  /* assign resource is only allowed when no inflight op is in the queue */
  if (cet->inflight)
    return -EBUSY;

  switch (op)
    {
    case CRYPTODEV_RESOURCE_ASSIGN_AUTO:
      if (clib_bitmap_count_set_bits (cmt->active_cdev_inst_mask) >=
	  vec_len (cmt->cryptodev_inst))
	return -1;

      clib_spinlock_lock (&cmt->tlock);
      idx = clib_bitmap_first_clear (cmt->active_cdev_inst_mask);
      clib_bitmap_set (cmt->active_cdev_inst_mask, idx, 1);
      cinst = vec_elt_at_index (cmt->cryptodev_inst, idx);
      cet->cryptodev_id = cinst->dev_id;
      cet->cryptodev_q = cinst->q_id;
      cet->ctx = cinst->raw_dp_ctx_buffer;
      clib_spinlock_unlock (&cmt->tlock);
      break;
    case CRYPTODEV_RESOURCE_ASSIGN_UPDATE:
      /* assigning a used cryptodev resource is not allowed */
      if (clib_bitmap_get (cmt->active_cdev_inst_mask, cryptodev_inst_index)
	  == 1)
	return -EBUSY;
      vec_foreach_index (idx, cmt->cryptodev_inst)
      {
	cinst = cmt->cryptodev_inst + idx;
	if (cinst->dev_id == cet->cryptodev_id &&
	    cinst->q_id == cet->cryptodev_q)
	  break;
      }
      /* invalid existing worker resource assignment */
      if (idx == vec_len (cmt->cryptodev_inst))
	return -EINVAL;
      clib_spinlock_lock (&cmt->tlock);
      clib_bitmap_set_no_check (cmt->active_cdev_inst_mask, idx, 0);
      clib_bitmap_set_no_check (cmt->active_cdev_inst_mask,
				cryptodev_inst_index, 1);
      cinst = cmt->cryptodev_inst + cryptodev_inst_index;
      cet->cryptodev_id = cinst->dev_id;
      cet->cryptodev_q = cinst->q_id;
      cet->ctx = cinst->raw_dp_ctx_buffer;
      clib_spinlock_unlock (&cmt->tlock);
      break;
    default:
      return -EINVAL;
    }
  return 0;
}

static u8 *
format_cryptodev_inst (u8 * s, va_list * args)
{
  cryptodev_main_t *cmt = &cryptodev_main;
  u32 inst = va_arg (*args, u32);
  cryptodev_inst_t *cit = cmt->cryptodev_inst + inst;
  u32 thread_index = 0;
  struct rte_cryptodev_info info;

  rte_cryptodev_info_get (cit->dev_id, &info);
  s = format (s, "%-25s%-10u", info.device->name, cit->q_id);

  vec_foreach_index (thread_index, cmt->per_thread_data)
  {
    cryptodev_engine_thread_t *cet = cmt->per_thread_data + thread_index;
    if (vlib_num_workers () > 0 && thread_index == 0)
      continue;

    if (cet->cryptodev_id == cit->dev_id && cet->cryptodev_q == cit->q_id)
      {
	s = format (s, "%u (%v)\n", thread_index,
		    vlib_worker_threads[thread_index].name);
	break;
      }
  }

  if (thread_index == vec_len (cmt->per_thread_data))
    s = format (s, "%s\n", "free");

  return s;
}

static clib_error_t *
cryptodev_show_assignment_fn (vlib_main_t * vm, unformat_input_t * input,
			      vlib_cli_command_t * cmd)
{
  cryptodev_main_t *cmt = &cryptodev_main;
  u32 inst;

  vlib_cli_output (vm, "%-5s%-25s%-10s%s\n", "No.", "Name", "Queue-id",
		   "Assigned-to");
  if (vec_len (cmt->cryptodev_inst) == 0)
    {
      vlib_cli_output (vm, "(nil)\n");
      return 0;
    }

  vec_foreach_index (inst, cmt->cryptodev_inst)
    vlib_cli_output (vm, "%-5u%U", inst, format_cryptodev_inst, inst);

  return 0;
}

VLIB_CLI_COMMAND (show_cryptodev_assignment, static) = {
    .path = "show cryptodev assignment",
    .short_help = "show cryptodev assignment",
    .function = cryptodev_show_assignment_fn,
};

static clib_error_t *
cryptodev_set_assignment_fn (vlib_main_t * vm, unformat_input_t * input,
			     vlib_cli_command_t * cmd)
{
  cryptodev_main_t *cmt = &cryptodev_main;
  cryptodev_engine_thread_t *cet;
  unformat_input_t _line_input, *line_input = &_line_input;
  u32 thread_index, inst_index;
  u32 thread_present = 0, inst_present = 0;
  clib_error_t *error = 0;
  int ret;

  /* Get a line of input. */
  if (!unformat_user (input, unformat_line_input, line_input))
    return 0;

  while (unformat_check_input (line_input) != UNFORMAT_END_OF_INPUT)
    {
      if (unformat (line_input, "thread %u", &thread_index))
	thread_present = 1;
      else if (unformat (line_input, "resource %u", &inst_index))
	inst_present = 1;
      else
	{
	  error = clib_error_return (0, "unknown input `%U'",
				     format_unformat_error, line_input);
	  return error;
	}
    }

  if (!thread_present || !inst_present)
    {
      error = clib_error_return (0, "mandatory argument(s) missing");
      return error;
    }

  if (thread_index == 0 && vlib_num_workers () > 0)
    {
      error =
	clib_error_return (0, "assign crypto resource for master thread");
      return error;
    }

  if (thread_index > vec_len (cmt->per_thread_data) ||
      inst_index > vec_len (cmt->cryptodev_inst))
    {
      error = clib_error_return (0, "wrong thread id or resource id");
      return error;
    }

  cet = cmt->per_thread_data + thread_index;
  ret = cryptodev_assign_resource (cet, inst_index,
				   CRYPTODEV_RESOURCE_ASSIGN_UPDATE);
  if (ret)
    {
      error = clib_error_return (0, "cryptodev_assign_resource returned %i",
				 ret);
      return error;
    }

  return 0;
}

VLIB_CLI_COMMAND (set_cryptodev_assignment, static) = {
    .path = "set cryptodev assignment",
    .short_help = "set cryptodev assignment thread <thread_index> "
	"resource <inst_index>",
    .function = cryptodev_set_assignment_fn,
};

static int
check_cryptodev_alg_support (u32 dev_id)
{
  const struct rte_cryptodev_symmetric_capability *cap;
  struct rte_cryptodev_sym_capability_idx cap_idx;

#define _(a, b, c, d, e, f) \
  cap_idx.type = RTE_CRYPTO_SYM_XFORM_##b; \
  cap_idx.algo.aead = RTE_CRYPTO_##b##_##c; \
  cap = rte_cryptodev_sym_capability_get (dev_id, &cap_idx); \
  if (!cap) \
    return -RTE_CRYPTO_##b##_##c; \
  else \
    { \
      if (cap->aead.digest_size.min > e || cap->aead.digest_size.max < e) \
	return -RTE_CRYPTO_##b##_##c; \
      if (cap->aead.aad_size.min > f || cap->aead.aad_size.max < f) \
	return -RTE_CRYPTO_##b##_##c; \
      if (cap->aead.iv_size.min > d || cap->aead.iv_size.max < d) \
	return -RTE_CRYPTO_##b##_##c; \
    }

  foreach_vnet_aead_crypto_conversion
#undef _

#define _(a, b, c, d) \
  cap_idx.type = RTE_CRYPTO_SYM_XFORM_CIPHER; \
  cap_idx.algo.cipher = RTE_CRYPTO_CIPHER_##b; \
  cap = rte_cryptodev_sym_capability_get (dev_id, &cap_idx); \
  if (!cap) \
    return -RTE_CRYPTO_CIPHER_##b; \
  cap_idx.type = RTE_CRYPTO_SYM_XFORM_AUTH; \
  cap_idx.algo.auth = RTE_CRYPTO_AUTH_##c##_HMAC; \
  cap = rte_cryptodev_sym_capability_get (dev_id, &cap_idx); \
  if (!cap) \
    return -RTE_CRYPTO_AUTH_##c;

  foreach_cryptodev_link_async_alg
#undef _
    return 0;
}

static u32
cryptodev_count_queue (u32 numa)
{
  struct rte_cryptodev_info info;
  u32 n_cryptodev = rte_cryptodev_count ();
  u32 i, q_count = 0;

  for (i = 0; i < n_cryptodev; i++)
    {
      rte_cryptodev_info_get (i, &info);
      if (rte_cryptodev_socket_id (i) != numa)
	{
	  clib_warning ("DPDK crypto resource %s is in different numa node "
	      "as %u, ignored", info.device->name, numa);
	  continue;
	}
      q_count += info.max_nb_queue_pairs;
    }

  return q_count;
}

static int
cryptodev_configure (vlib_main_t *vm, u32 cryptodev_id)
{
  struct rte_cryptodev_info info;
  struct rte_cryptodev *cdev;
  cryptodev_main_t *cmt = &cryptodev_main;
  cryptodev_numa_data_t *numa_data = vec_elt_at_index (cmt->per_numa_data,
						       vm->numa_node);
  u32 dp_size = 0;
  u32 i;
  int ret;

  cdev = rte_cryptodev_pmd_get_dev (cryptodev_id);
  rte_cryptodev_info_get (cryptodev_id, &info);

  if (!(info.feature_flags & RTE_CRYPTODEV_FF_SYM_RAW_DP))
    return -1;

  ret = check_cryptodev_alg_support (cryptodev_id);
  if (ret != 0)
    return ret;



  /** If the device is already started, we reuse it, otherwise configure
   *  both the device and queue pair.
   **/
  if (!cdev->data->dev_started)
    {
      struct rte_cryptodev_config cfg;

      cfg.socket_id = vm->numa_node;
      cfg.nb_queue_pairs = info.max_nb_queue_pairs;

      rte_cryptodev_configure (cryptodev_id, &cfg);

      for (i = 0; i < info.max_nb_queue_pairs; i++)
	{
	  struct rte_cryptodev_qp_conf qp_cfg;

	  qp_cfg.mp_session = numa_data->sess_pool;
	  qp_cfg.mp_session_private = numa_data->sess_priv_pool;
	  qp_cfg.nb_descriptors = CRYPTODEV_NB_CRYPTO_OPS;

	  ret = rte_cryptodev_queue_pair_setup (cryptodev_id, i, &qp_cfg,
						vm->numa_node);
	  if (ret)
	    break;
	}
      if (i != info.max_nb_queue_pairs)
	return -1;

      /* start the device */
      rte_cryptodev_start (i);
    }

  ret = rte_cryptodev_get_raw_dp_ctx_size (cryptodev_id);
  if (ret < 0)
    return -1;
  dp_size = ret;

  for (i = 0; i < info.max_nb_queue_pairs; i++)
    {
      cryptodev_inst_t *cdev_inst;
      vec_add2(cmt->cryptodev_inst, cdev_inst, 1);
      cdev_inst->desc = vec_new (char, strlen (info.device->name) + 10);
      cdev_inst->dev_id = cryptodev_id;
      cdev_inst->q_id = i;
      vec_validate_aligned (cdev_inst->raw_dp_ctx_buffer, dp_size, 8);
      cryptodev_reset_ctx (cdev_inst->dev_id, cdev_inst->q_id,
			   cdev_inst->raw_dp_ctx_buffer);

      snprintf (cdev_inst->desc, strlen (info.device->name) + 9,
		"%s_q%u", info.device->name, i);
    }

  return 0;
}

static int
cryptodev_cmp (void *v1, void *v2)
{
  cryptodev_inst_t *a1 = v1;
  cryptodev_inst_t *a2 = v2;

  if (a1->q_id > a2->q_id)
    return 1;
  if (a1->q_id < a2->q_id)
    return -1;
  return 0;
}

static int
cryptodev_probe (vlib_main_t *vm, u32 n_workers)
{
  cryptodev_main_t *cmt = &cryptodev_main;
  u32 n_queues = cryptodev_count_queue (vm->numa_node);
  u32 i;
  int ret;

  if (n_queues < n_workers)
    return -1;

  for (i = 0; i < rte_cryptodev_count (); i++)
    {
      ret = cryptodev_configure (vm, i);
      if (ret)
	continue;
    }

  vec_sort_with_function(cmt->cryptodev_inst, cryptodev_cmp);

  /* if there is not enough device stop cryptodev */
  if (vec_len (cmt->cryptodev_inst) < n_workers)
    return -1;

  return 0;
}

static int
cryptodev_get_session_sz (vlib_main_t *vm, u32 n_workers)
{
  u32 sess_data_sz = 0, i;

  if (rte_cryptodev_count () == 0)
    return -1;

  for (i = 0; i < rte_cryptodev_count (); i++)
    {
      u32 dev_sess_sz = rte_cryptodev_sym_get_private_session_size (i);

      sess_data_sz = dev_sess_sz > sess_data_sz ? dev_sess_sz : sess_data_sz;
    }

  return sess_data_sz;
}

static void
dpdk_disable_cryptodev_engine (vlib_main_t * vm)
{
  cryptodev_main_t *cmt = &cryptodev_main;
  cryptodev_numa_data_t *numa_data;
  cryptodev_engine_thread_t *ptd;

  vec_validate (cmt->per_numa_data, vm->numa_node);
  numa_data = vec_elt_at_index (cmt->per_numa_data, vm->numa_node);

  if (numa_data->sess_pool)
    rte_mempool_free (numa_data->sess_pool);
  if (numa_data->sess_priv_pool)
    rte_mempool_free (numa_data->sess_priv_pool);

  vec_foreach (ptd, cmt->per_thread_data)
    {
      if (ptd->aad_buf)
	rte_free (ptd->aad_buf);
      if (ptd->cached_frame)
	rte_ring_free (ptd->cached_frame);
    }
}

clib_error_t *
dpdk_cryptodev_init (vlib_main_t * vm)
{
  cryptodev_main_t *cmt = &cryptodev_main;
  vlib_thread_main_t *tm = vlib_get_thread_main ();
  cryptodev_engine_thread_t *ptd;
  cryptodev_numa_data_t *numa_data;
  struct rte_mempool *mp;
  u32 skip_master = vlib_num_workers () > 0;
  u32 n_workers = tm->n_vlib_mains - skip_master;
  u32 numa = vm->numa_node;
  i32 sess_sz;
  u32 eidx;
  u32 i;
  u8 *name = 0;
  clib_error_t *error;

  cmt->iova_mode = rte_eal_iova_mode ();

  sess_sz = cryptodev_get_session_sz(vm, n_workers);
  if (sess_sz < 0)
    {
      error = clib_error_return (0, "Not enough cryptodevs");
      return error;
    }

  vec_validate (cmt->per_numa_data, vm->numa_node);
  numa_data = vec_elt_at_index (cmt->per_numa_data, numa);

  /* create session pool for the numa node */
  name = format (0, "vcryptodev_sess_pool_%u%c", numa, 0);
  mp = rte_cryptodev_sym_session_pool_create ((char *) name,
					      CRYPTODEV_NB_SESSION,
					      0, 0, 0, numa);
  if (!mp)
    {
      error = clib_error_return (0, "Not enough memory for mp %s", name);
      goto err_handling;
    }
  vec_free (name);

  numa_data->sess_pool = mp;

  /* create session private pool for the numa node */
  name = format (0, "cryptodev_sess_pool_%u%c", numa, 0);
  mp = rte_mempool_create ((char *) name, CRYPTODEV_NB_SESSION, sess_sz, 0,
			   0, NULL, NULL, NULL, NULL, numa, 0);
  if (!mp)
    {
      error = clib_error_return (0, "Not enough memory for mp %s", name);
      vec_free (name);
      goto err_handling;
    }

  vec_free (name);

  numa_data->sess_priv_pool = mp;

  /* probe all cryptodev devices and get queue info */
  if (cryptodev_probe (vm, n_workers) < 0)
    {
      error = clib_error_return (0, "Failed to configure cryptodev");
      goto err_handling;
    }

  clib_bitmap_vec_validate (cmt->active_cdev_inst_mask, tm->n_vlib_mains);
  clib_spinlock_init (&cmt->tlock);

  vec_validate_aligned(cmt->per_thread_data, tm->n_vlib_mains - 1,
		       CLIB_CACHE_LINE_BYTES);
  for (i = skip_master; i < tm->n_vlib_mains; i++)
    {
      ptd = cmt->per_thread_data + i;
      cryptodev_assign_resource (ptd, 0, CRYPTODEV_RESOURCE_ASSIGN_AUTO);
      ptd->aad_buf = rte_zmalloc_socket (0, CRYPTODEV_NB_CRYPTO_OPS *
					 CRYPTODEV_MAX_AAD_SIZE,
					 CLIB_CACHE_LINE_BYTES,
					 numa);
      if (ptd->aad_buf == 0)
	{
	  error = clib_error_return (0, "Failed to alloc aad buf");
	  goto err_handling;
	}

      ptd->aad_phy_addr = rte_malloc_virt2iova (ptd->aad_buf);

      name = format (0, "cache_frame_ring_%u%u", numa, i);
      ptd->cached_frame = rte_ring_create ((char *)name,
					   CRYPTODEV_DEQ_CACHE_SZ, numa,
					   RING_F_SC_DEQ | RING_F_SP_ENQ);

      if (ptd->cached_frame == 0)
	{
	  error = clib_error_return (0, "Failed to frame ring");
	  goto err_handling;
	}
      vec_free (name);
    }

  /* register handler */
  eidx = vnet_crypto_register_engine (vm, "dpdk_cryptodev", 79,
                                      "DPDK Cryptodev Engine");

#define _(a, b, c, d, e, f) \
  vnet_crypto_register_async_handler \
    (vm, eidx, VNET_CRYPTO_OP_##a##_TAG##e##_AAD##f##_ENC, \
	cryptodev_enqueue_gcm_aad_##f##_enc,\
	cryptodev_frame_dequeue); \
  vnet_crypto_register_async_handler \
    (vm, eidx, VNET_CRYPTO_OP_##a##_TAG##e##_AAD##f##_DEC, \
	cryptodev_enqueue_gcm_aad_##f##_dec, \
	cryptodev_frame_dequeue);

  foreach_vnet_aead_crypto_conversion
#undef _

#define _(a, b, c, d) \
  vnet_crypto_register_async_handler \
    (vm, eidx, VNET_CRYPTO_OP_##a##_##c##_TAG##d##_ENC, \
	cryptodev_enqueue_linked_alg_enc, \
	cryptodev_frame_dequeue); \
  vnet_crypto_register_async_handler \
    (vm, eidx, VNET_CRYPTO_OP_##a##_##c##_TAG##d##_DEC, \
	cryptodev_enqueue_linked_alg_dec, \
	cryptodev_frame_dequeue);

    foreach_cryptodev_link_async_alg
#undef _

  vnet_crypto_register_key_handler (vm, eidx, cryptodev_key_handler);

  return 0;

err_handling:
  dpdk_disable_cryptodev_engine (vm);

  return error;
}
/* *INDENT-On* */

/*
 * fd.io coding-style-patch-verification: ON
 *
 * Local Variables:
 * eval: (c-set-style "gnu")
 * End:
 */<|MERGE_RESOLUTION|>--- conflicted
+++ resolved
@@ -18,7 +18,7 @@
 #include <vlib/vlib.h>
 #include <vnet/plugin/plugin.h>
 #include <vnet/crypto/crypto.h>
-#include <vnet/vnet.h>
+#include <vnet/ipsec/ipsec.h>
 #include <vpp/app/version.h>
 
 #include <dpdk/buffer.h>
@@ -84,14 +84,13 @@
 
 typedef struct
 {
-  union rte_cryptodev_session_ctx keys[CRYPTODEV_N_OP_TYPES];
+  union rte_cryptodev_session_ctx **keys;
 } cryptodev_key_t;
 
 typedef struct
 {
   u32 dev_id;
   u32 q_id;
-  struct rte_crypto_raw_dp_ctx *raw_dp_ctx_buffer;
   char *desc;
 } cryptodev_inst_t;
 
@@ -114,6 +113,7 @@
   u16 cryptodev_id;
   u16 cryptodev_q;
   u16 inflight;
+  union rte_cryptodev_session_ctx reset_sess; /* session data for reset ctx */
 } cryptodev_engine_thread_t;
 
 typedef struct
@@ -129,10 +129,10 @@
 
 cryptodev_main_t cryptodev_main;
 
-static int
+static_always_inline int
 prepare_aead_xform (struct rte_crypto_sym_xform *xform,
-		    cryptodev_op_type_t op_type,
-		    const vnet_crypto_key_t * key, u32 aad_len)
+		    cryptodev_op_type_t op_type, const vnet_crypto_key_t *key,
+		    u32 aad_len)
 {
   struct rte_crypto_aead_xform *aead_xform = &xform->aead;
   memset (xform, 0, sizeof (*xform));
@@ -157,10 +157,10 @@
   return 0;
 }
 
-static int
+static_always_inline int
 prepare_linked_xform (struct rte_crypto_sym_xform *xforms,
 		      cryptodev_op_type_t op_type,
-		      const vnet_crypto_key_t * key)
+		      const vnet_crypto_key_t *key)
 {
   struct rte_crypto_sym_xform *xform_cipher, *xform_auth;
   vnet_crypto_key_t *key_cipher, *key_auth;
@@ -221,18 +221,57 @@
   return 0;
 }
 
-static int
-cryptodev_session_create (vnet_crypto_key_t * const key,
-			  struct rte_mempool *sess_priv_pool,
-			  cryptodev_key_t * session_pair, u32 aad_len)
-{
-  struct rte_crypto_sym_xform xforms_enc[2] = { {0} };
-  struct rte_crypto_sym_xform xforms_dec[2] = { {0} };
+static_always_inline void
+cryptodev_session_del (struct rte_cryptodev_sym_session *sess)
+{
+  u32 n_devs, i;
+
+  if (sess == NULL)
+    return;
+
+  n_devs = rte_cryptodev_count ();
+
+  for (i = 0; i < n_devs; i++)
+    rte_cryptodev_sym_session_clear (i, sess);
+
+  rte_cryptodev_sym_session_free (sess);
+}
+
+static_always_inline int
+cryptodev_session_create (vlib_main_t *vm, vnet_crypto_key_index_t idx,
+			  u32 aad_len)
+{
   cryptodev_main_t *cmt = &cryptodev_main;
+  cryptodev_numa_data_t *numa_data;
   cryptodev_inst_t *dev_inst;
-  struct rte_cryptodev *cdev;
+  vnet_crypto_key_t *key = vnet_crypto_get_key (idx);
+  struct rte_mempool *sess_pool, *sess_priv_pool;
+  cryptodev_key_t *ckey = vec_elt_at_index (cmt->keys, idx);
+  struct rte_crypto_sym_xform xforms_enc[2] = { { 0 } };
+  struct rte_crypto_sym_xform xforms_dec[2] = { { 0 } };
+  struct rte_cryptodev_sym_session *sessions[CRYPTODEV_N_OP_TYPES] = { 0 };
+  u32 numa_node = vm->numa_node;
   int ret;
-  uint8_t dev_id = 0;
+
+  numa_data = vec_elt_at_index (cmt->per_numa_data, numa_node);
+  sess_pool = numa_data->sess_pool;
+  sess_priv_pool = numa_data->sess_priv_pool;
+
+  sessions[CRYPTODEV_OP_TYPE_ENCRYPT] =
+    rte_cryptodev_sym_session_create (sess_pool);
+  if (!sessions[CRYPTODEV_OP_TYPE_ENCRYPT])
+    {
+      ret = -1;
+      goto clear_key;
+    }
+
+  sessions[CRYPTODEV_OP_TYPE_DECRYPT] =
+    rte_cryptodev_sym_session_create (sess_pool);
+  if (!sessions[CRYPTODEV_OP_TYPE_DECRYPT])
+    {
+      ret = -1;
+      goto clear_key;
+    }
 
   if (key->type == VNET_CRYPTO_KEY_TYPE_LINK)
     ret = prepare_linked_xform (xforms_enc, CRYPTODEV_OP_TYPE_ENCRYPT, key);
@@ -249,44 +288,39 @@
 
   vec_foreach (dev_inst, cmt->cryptodev_inst)
   {
-    dev_id = dev_inst->dev_id;
-    cdev = rte_cryptodev_pmd_get_dev (dev_id);
+    u32 dev_id = dev_inst->dev_id;
+    struct rte_cryptodev *cdev = rte_cryptodev_pmd_get_dev (dev_id);
 
     /* if the session is already configured for the driver type, avoid
        configuring it again to increase the session data's refcnt */
-    if (session_pair->keys[0].crypto_sess->sess_data[cdev->driver_id].data &&
-	session_pair->keys[1].crypto_sess->sess_data[cdev->driver_id].data)
+    if (sessions[CRYPTODEV_OP_TYPE_ENCRYPT]->sess_data[cdev->driver_id].data &&
+	sessions[CRYPTODEV_OP_TYPE_DECRYPT]->sess_data[cdev->driver_id].data)
       continue;
 
-    ret = rte_cryptodev_sym_session_init (dev_id,
-					  session_pair->keys[0].crypto_sess,
-					  xforms_enc, sess_priv_pool);
-    ret = rte_cryptodev_sym_session_init (dev_id,
-					  session_pair->keys[1].crypto_sess,
-					  xforms_dec, sess_priv_pool);
+    ret = rte_cryptodev_sym_session_init (
+      dev_id, sessions[CRYPTODEV_OP_TYPE_ENCRYPT], xforms_enc, sess_priv_pool);
+    ret = rte_cryptodev_sym_session_init (
+      dev_id, sessions[CRYPTODEV_OP_TYPE_DECRYPT], xforms_dec, sess_priv_pool);
     if (ret < 0)
       return ret;
   }
-  session_pair->keys[0].crypto_sess->opaque_data = aad_len;
-  session_pair->keys[1].crypto_sess->opaque_data = aad_len;
-
-  return 0;
-}
-
-static void
-cryptodev_session_del (struct rte_cryptodev_sym_session *sess)
-{
-  u32 n_devs, i;
-
-  if (sess == NULL)
-    return;
-
-  n_devs = rte_cryptodev_count ();
-
-  for (i = 0; i < n_devs; i++)
-    rte_cryptodev_sym_session_clear (i, sess);
-
-  rte_cryptodev_sym_session_free (sess);
+
+  sessions[CRYPTODEV_OP_TYPE_ENCRYPT]->opaque_data = aad_len;
+  sessions[CRYPTODEV_OP_TYPE_DECRYPT]->opaque_data = aad_len;
+
+  CLIB_MEMORY_STORE_BARRIER ();
+  ckey->keys[numa_node][CRYPTODEV_OP_TYPE_ENCRYPT].crypto_sess =
+    sessions[CRYPTODEV_OP_TYPE_ENCRYPT];
+  ckey->keys[numa_node][CRYPTODEV_OP_TYPE_DECRYPT].crypto_sess =
+    sessions[CRYPTODEV_OP_TYPE_DECRYPT];
+
+clear_key:
+  if (ret != 0)
+    {
+      cryptodev_session_del (sessions[CRYPTODEV_OP_TYPE_ENCRYPT]);
+      cryptodev_session_del (sessions[CRYPTODEV_OP_TYPE_DECRYPT]);
+    }
+  return ret;
 }
 
 static int
@@ -312,72 +346,44 @@
 			vnet_crypto_key_index_t idx, u32 aad_len)
 {
   cryptodev_main_t *cmt = &cryptodev_main;
-  cryptodev_numa_data_t *numa_data;
   vnet_crypto_key_t *key = vnet_crypto_get_key (idx);
-  struct rte_mempool *sess_pool, *sess_priv_pool;
   cryptodev_key_t *ckey = 0;
-  int ret = 0;
-
-  if (kop == VNET_CRYPTO_KEY_OP_DEL)
+  u32 i;
+
+  vec_validate (cmt->keys, idx);
+  ckey = vec_elt_at_index (cmt->keys, idx);
+
+  if (kop == VNET_CRYPTO_KEY_OP_DEL || kop == VNET_CRYPTO_KEY_OP_MODIFY)
     {
       if (idx >= vec_len (cmt->keys))
 	return;
 
-      ckey = pool_elt_at_index (cmt->keys, idx);
-      cryptodev_session_del (ckey->keys[0].crypto_sess);
-      cryptodev_session_del (ckey->keys[1].crypto_sess);
-      ckey->keys[0].crypto_sess = 0;
-      ckey->keys[1].crypto_sess = 0;
-      pool_put (cmt->keys, ckey);
+      vec_foreach_index (i, cmt->per_numa_data)
+	{
+	  if (ckey->keys[i][CRYPTODEV_OP_TYPE_ENCRYPT].crypto_sess)
+	    {
+	      cryptodev_session_del (
+		ckey->keys[i][CRYPTODEV_OP_TYPE_ENCRYPT].crypto_sess);
+	      cryptodev_session_del (
+		ckey->keys[i][CRYPTODEV_OP_TYPE_DECRYPT].crypto_sess);
+
+	      CLIB_MEMORY_STORE_BARRIER ();
+	      ckey->keys[i][CRYPTODEV_OP_TYPE_ENCRYPT].crypto_sess = 0;
+	      ckey->keys[i][CRYPTODEV_OP_TYPE_DECRYPT].crypto_sess = 0;
+	    }
+	}
       return;
     }
-  else if (kop == VNET_CRYPTO_KEY_OP_MODIFY)
-    {
-      if (idx >= vec_len (cmt->keys))
-	return;
-
-      ckey = pool_elt_at_index (cmt->keys, idx);
-
-      cryptodev_session_del (ckey->keys[0].crypto_sess);
-      cryptodev_session_del (ckey->keys[1].crypto_sess);
-      ckey->keys[0].crypto_sess = 0;
-      ckey->keys[1].crypto_sess = 0;
-    }
-  else				/* create key */
-    pool_get_zero (cmt->keys, ckey);
+
+  /* create key */
 
   /* do not create session for unsupported alg */
   if (cryptodev_check_supported_vnet_alg (key))
     return;
 
-  numa_data = vec_elt_at_index (cmt->per_numa_data, vm->numa_node);
-  sess_pool = numa_data->sess_pool;
-  sess_priv_pool = numa_data->sess_priv_pool;
-
-  ckey->keys[0].crypto_sess = rte_cryptodev_sym_session_create (sess_pool);
-  if (!ckey->keys[0].crypto_sess)
-    {
-      ret = -1;
-      goto clear_key;
-    }
-
-  ckey->keys[1].crypto_sess = rte_cryptodev_sym_session_create (sess_pool);
-  if (!ckey->keys[1].crypto_sess)
-    {
-      ret = -1;
-      goto clear_key;
-    }
-
-  ret = cryptodev_session_create (key, sess_priv_pool, ckey, aad_len);
-
-clear_key:
-  if (ret != 0)
-    {
-      cryptodev_session_del (ckey->keys[0].crypto_sess);
-      cryptodev_session_del (ckey->keys[1].crypto_sess);
-      memset (ckey, 0, sizeof (*ckey));
-      pool_put (cmt->keys, ckey);
-    }
+  vec_validate (ckey->keys, vec_len (cmt->per_numa_data) - 1);
+  vec_foreach_index (i, ckey->keys)
+    vec_validate (ckey->keys[i], CRYPTODEV_N_OP_TYPES - 1);
 }
 
 /*static*/ void
@@ -449,13 +455,12 @@
   return ofs.raw;
 }
 
-/* Reset cryptodev dp context to previous queue pair state */
 static_always_inline void
-cryptodev_reset_ctx (u16 cdev_id, u16 qid, struct rte_crypto_raw_dp_ctx *ctx)
-{
-  union rte_cryptodev_session_ctx session_ctx = {.crypto_sess = NULL };
-
-  rte_cryptodev_configure_raw_dp_ctx (cdev_id, qid, ctx, ~0, session_ctx, 0);
+cryptodev_reset_ctx (cryptodev_engine_thread_t *cet)
+{
+  rte_cryptodev_configure_raw_dp_ctx (cet->cryptodev_id, cet->cryptodev_q,
+				      cet->ctx, RTE_CRYPTO_OP_WITH_SESSION,
+				      cet->reset_sess, 0);
 }
 
 static_always_inline int
@@ -470,12 +475,7 @@
   struct rte_crypto_va_iova_ptr iv_vec, digest_vec;
   vlib_buffer_t **b;
   u32 n_elts;
-  cryptodev_key_t *key;
   u32 last_key_index = ~0;
-<<<<<<< HEAD
-  union rte_crypto_sym_ofs cofs;
-=======
->>>>>>> 3f79e274
   i16 min_ofs;
   u32 max_end;
   int status;
@@ -495,11 +495,6 @@
   b = cet->b;
   fe = frame->elts;
 
-<<<<<<< HEAD
-  cofs.raw = compute_ofs_linked_alg (fe, &min_ofs, &max_end);
-
-=======
->>>>>>> 3f79e274
   while (n_elts)
     {
       union rte_crypto_sym_ofs cofs;
@@ -515,20 +510,24 @@
 
       if (PREDICT_FALSE (last_key_index != fe->key_index))
 	{
-	  key = pool_elt_at_index (cmt->keys, fe->key_index);
+	  cryptodev_key_t *key = vec_elt_at_index (cmt->keys, fe->key_index);
+
+	  if (PREDICT_FALSE (key->keys[vm->numa_node][op_type].crypto_sess ==
+			     0))
+	    {
+	      status = cryptodev_session_create (vm, fe->key_index, 0);
+	      if (PREDICT_FALSE (status < 0))
+		goto error_exit;
+	    }
+
+	  status = rte_cryptodev_configure_raw_dp_ctx (
+	    cet->cryptodev_id, cet->cryptodev_q, cet->ctx,
+	    RTE_CRYPTO_OP_WITH_SESSION, key->keys[vm->numa_node][op_type],
+	    /*is_update */ 1);
+	  if (PREDICT_FALSE (status < 0))
+	    goto error_exit;
+
 	  last_key_index = fe->key_index;
-
-	  if (PREDICT_FALSE
-	      (rte_cryptodev_configure_raw_dp_ctx
-	       (cet->cryptodev_id, cet->cryptodev_q, cet->ctx,
-		RTE_CRYPTO_OP_WITH_SESSION, key->keys[op_type], 1) < 0))
-	    {
-	      cryptodev_mark_frame_err_status (frame,
-					       VNET_CRYPTO_OP_STATUS_FAIL_ENGINE_ERR);
-	      cryptodev_reset_ctx (cet->cryptodev_id, cet->cryptodev_q,
-				   cet->ctx);
-	      return -1;
-	    }
 	}
 
       cofs.raw = compute_ofs_linked_alg (fe, &min_ofs, &max_end);
@@ -536,13 +535,8 @@
       vec->len = max_end - min_ofs;
       if (cmt->iova_mode == RTE_IOVA_VA)
 	{
-<<<<<<< HEAD
-	  vec->base = (void *) (b[0]->data + min_ofs);
-	  vec->iova = pointer_to_uword (b[0]->data) + min_ofs;
-=======
 	  vec[0].base = (void *) (b[0]->data + min_ofs);
 	  vec[0].iova = pointer_to_uword (b[0]->data) + min_ofs;
->>>>>>> 3f79e274
 	  iv_vec.va = (void *) fe->iv;
 	  iv_vec.iova = pointer_to_uword (fe->iv);
 	  digest_vec.va = (void *) fe->tag;
@@ -550,13 +544,8 @@
 	}
       else
 	{
-<<<<<<< HEAD
-	  vec->base = (void *) (b[0]->data + min_ofs);
-	  vec->iova = vlib_buffer_get_pa (vm, b[0]) + min_ofs;
-=======
 	  vec[0].base = (void *) (b[0]->data + min_ofs);
 	  vec[0].iova = vlib_buffer_get_pa (vm, b[0]) + min_ofs;
->>>>>>> 3f79e274
 	  iv_vec.va = (void *) fe->iv;
 	  iv_vec.iova = vlib_physmem_get_pa (vm, fe->iv);
 	  digest_vec.va = (void *) fe->tag;
@@ -566,27 +555,15 @@
       if (PREDICT_FALSE (fe->flags & VNET_CRYPTO_OP_FLAG_CHAINED_BUFFERS))
 	{
 	  vec[0].len = b[0]->current_data + b[0]->current_length - min_ofs;
-	  if (cryptodev_frame_build_sgl
-	      (vm, cmt->iova_mode, vec, &n_seg, b[0],
-	       max_end - min_ofs - vec->len) < 0)
-	    {
-	      cryptodev_mark_frame_err_status (frame,
-					       VNET_CRYPTO_OP_STATUS_FAIL_ENGINE_ERR);
-	      cryptodev_reset_ctx (cet->cryptodev_id, cet->cryptodev_q,
-				   cet->ctx);
-	      return -1;
-	    }
+	  if (cryptodev_frame_build_sgl (vm, cmt->iova_mode, vec, &n_seg, b[0],
+					 max_end - min_ofs - vec->len) < 0)
+	    goto error_exit;
 	}
 
       status = rte_cryptodev_raw_enqueue (cet->ctx, vec, n_seg, cofs, &iv_vec,
 					  &digest_vec, 0, (void *) frame);
-      if (status < 0)
-	{
-	  cryptodev_mark_frame_err_status (frame,
-					   VNET_CRYPTO_OP_STATUS_FAIL_ENGINE_ERR);
-	  cryptodev_reset_ctx (cet->cryptodev_id, cet->cryptodev_q, cet->ctx);
-	  return -1;
-	}
+      if (PREDICT_FALSE (status < 0))
+	goto error_exit;
 
       b++;
       fe++;
@@ -596,12 +573,18 @@
   status = rte_cryptodev_raw_enqueue_done (cet->ctx, frame->n_elts);
   if (PREDICT_FALSE (status < 0))
     {
-      cryptodev_reset_ctx (cet->cryptodev_id, cet->cryptodev_q, cet->ctx);
+      cryptodev_reset_ctx (cet);
       return -1;
     }
 
   cet->inflight += frame->n_elts;
   return 0;
+
+error_exit:
+  cryptodev_mark_frame_err_status (frame,
+				   VNET_CRYPTO_OP_STATUS_FAIL_ENGINE_ERR);
+  cryptodev_reset_ctx (cet);
+  return -1;
 }
 
 static_always_inline int
@@ -614,14 +597,11 @@
   vnet_crypto_async_frame_elt_t *fe;
   vlib_buffer_t **b;
   u32 n_elts;
-  cryptodev_key_t *key;
-  u32 last_key_index = ~0;
   union rte_crypto_sym_ofs cofs;
   struct rte_crypto_vec *vec;
   struct rte_crypto_va_iova_ptr iv_vec, digest_vec, aad_vec;
-  u8 sess_aad_len = 0;
+  u32 last_key_index = ~0;
   int status;
-
 
   n_elts = frame->n_elts;
 
@@ -650,28 +630,36 @@
 	  vlib_prefetch_buffer_header (b[1], LOAD);
 	}
 
-      if (last_key_index != fe->key_index)
-	{
-	  key = pool_elt_at_index (cmt->keys, fe->key_index);
-	  sess_aad_len = (u8) key->keys[op_type].crypto_sess->opaque_data;
-	  if (PREDICT_FALSE (sess_aad_len != aad_len))
+      if (PREDICT_FALSE (last_key_index != fe->key_index))
+	{
+	  cryptodev_key_t *key = vec_elt_at_index (cmt->keys, fe->key_index);
+
+	  if (PREDICT_FALSE (key->keys[vm->numa_node][op_type].crypto_sess ==
+			     0))
 	    {
-	      cryptodev_sess_handler (vm, VNET_CRYPTO_KEY_OP_MODIFY,
+	      status = cryptodev_session_create (vm, fe->key_index, aad_len);
+	      if (PREDICT_FALSE (status < 0))
+		goto error_exit;
+	    }
+
+	  if (PREDICT_FALSE ((u8) key->keys[vm->numa_node][op_type]
+			       .crypto_sess->opaque_data != aad_len))
+	    {
+	      cryptodev_sess_handler (vm, VNET_CRYPTO_KEY_OP_DEL,
 				      fe->key_index, aad_len);
+	      status = cryptodev_session_create (vm, fe->key_index, aad_len);
+	      if (PREDICT_FALSE (status < 0))
+		goto error_exit;
 	    }
+
+	  status = rte_cryptodev_configure_raw_dp_ctx (
+	    cet->cryptodev_id, cet->cryptodev_q, cet->ctx,
+	    RTE_CRYPTO_OP_WITH_SESSION, key->keys[vm->numa_node][op_type],
+	    /*is_update */ 1);
+	  if (PREDICT_FALSE (status < 0))
+	    goto error_exit;
+
 	  last_key_index = fe->key_index;
-
-	  if (PREDICT_FALSE
-	      (rte_cryptodev_configure_raw_dp_ctx
-	       (cet->cryptodev_id, cet->cryptodev_q, cet->ctx,
-		RTE_CRYPTO_OP_WITH_SESSION, key->keys[op_type], 1) < 0))
-	    {
-	      cryptodev_mark_frame_err_status (frame,
-					       VNET_CRYPTO_OP_STATUS_FAIL_ENGINE_ERR);
-	      cryptodev_reset_ctx (cet->cryptodev_id, cet->cryptodev_q,
-				   cet->ctx);
-	      return -1;
-	    }
 	}
 
       if (cmt->iova_mode == RTE_IOVA_VA)
@@ -711,31 +699,21 @@
 
       if (PREDICT_FALSE (fe->flags & VNET_CRYPTO_OP_FLAG_CHAINED_BUFFERS))
 	{
-	  vec[0].len = b[0]->current_data +
-	    b[0]->current_length - fe->crypto_start_offset;
-	  if (cryptodev_frame_build_sgl
-	      (vm, cmt->iova_mode, vec, &n_seg, b[0],
-	       fe->crypto_total_length - vec[0].len) < 0)
-	    {
-	      cryptodev_mark_frame_err_status (frame,
-					       VNET_CRYPTO_OP_STATUS_FAIL_ENGINE_ERR);
-	      cryptodev_reset_ctx (cet->cryptodev_id, cet->cryptodev_q,
-				   cet->ctx);
-	      return -1;
-	    }
+	  vec[0].len = b[0]->current_data + b[0]->current_length -
+		       fe->crypto_start_offset;
+	  status =
+	    cryptodev_frame_build_sgl (vm, cmt->iova_mode, vec, &n_seg, b[0],
+				       fe->crypto_total_length - vec[0].len);
+	  if (status < 0)
+	    goto error_exit;
 	}
 
       status =
-	rte_cryptodev_raw_enqueue (cet->ctx, vec, n_seg, cofs,
-				   &iv_vec, &digest_vec, &aad_vec,
-				   (void *) frame);
+	rte_cryptodev_raw_enqueue (cet->ctx, vec, n_seg, cofs, &iv_vec,
+				   &digest_vec, &aad_vec, (void *) frame);
       if (PREDICT_FALSE (status < 0))
-	{
-	  cryptodev_mark_frame_err_status (frame,
-					   VNET_CRYPTO_OP_STATUS_FAIL_ENGINE_ERR);
-	  cryptodev_reset_ctx (cet->cryptodev_id, cet->cryptodev_q, cet->ctx);
-	  return -1;
-	}
+	goto error_exit;
+
       fe++;
       b++;
       n_elts--;
@@ -743,14 +721,17 @@
 
   status = rte_cryptodev_raw_enqueue_done (cet->ctx, frame->n_elts);
   if (PREDICT_FALSE (status < 0))
-    {
-      cryptodev_reset_ctx (cet->cryptodev_id, cet->cryptodev_q, cet->ctx);
-      return -1;
-    }
+    goto error_exit;
 
   cet->inflight += frame->n_elts;
 
   return 0;
+
+error_exit:
+  cryptodev_mark_frame_err_status (frame,
+				   VNET_CRYPTO_OP_STATUS_FAIL_ENGINE_ERR);
+  cryptodev_reset_ctx (cet);
+  return -1;
 }
 
 static u32
@@ -1018,7 +999,7 @@
       cinst = vec_elt_at_index (cmt->cryptodev_inst, idx);
       cet->cryptodev_id = cinst->dev_id;
       cet->cryptodev_q = cinst->q_id;
-      cet->ctx = cinst->raw_dp_ctx_buffer;
+      cryptodev_reset_ctx (cet);
       clib_spinlock_unlock (&cmt->tlock);
       break;
     case CRYPTODEV_RESOURCE_ASSIGN_UPDATE:
@@ -1043,7 +1024,7 @@
       cinst = cmt->cryptodev_inst + cryptodev_inst_index;
       cet->cryptodev_id = cinst->dev_id;
       cet->cryptodev_q = cinst->q_id;
-      cet->ctx = cinst->raw_dp_ctx_buffer;
+      cryptodev_reset_ctx (cet);
       clib_spinlock_unlock (&cmt->tlock);
       break;
     default:
@@ -1233,12 +1214,6 @@
   for (i = 0; i < n_cryptodev; i++)
     {
       rte_cryptodev_info_get (i, &info);
-      if (rte_cryptodev_socket_id (i) != numa)
-	{
-	  clib_warning ("DPDK crypto resource %s is in different numa node "
-	      "as %u, ignored", info.device->name, numa);
-	  continue;
-	}
       q_count += info.max_nb_queue_pairs;
     }
 
@@ -1248,16 +1223,12 @@
 static int
 cryptodev_configure (vlib_main_t *vm, u32 cryptodev_id)
 {
+  struct rte_cryptodev_config cfg;
   struct rte_cryptodev_info info;
-  struct rte_cryptodev *cdev;
   cryptodev_main_t *cmt = &cryptodev_main;
-  cryptodev_numa_data_t *numa_data = vec_elt_at_index (cmt->per_numa_data,
-						       vm->numa_node);
-  u32 dp_size = 0;
   u32 i;
   int ret;
 
-  cdev = rte_cryptodev_pmd_get_dev (cryptodev_id);
   rte_cryptodev_info_get (cryptodev_id, &info);
 
   if (!(info.feature_flags & RTE_CRYPTODEV_FF_SYM_RAW_DP))
@@ -1265,46 +1236,41 @@
 
   ret = check_cryptodev_alg_support (cryptodev_id);
   if (ret != 0)
-    return ret;
-
-
-
-  /** If the device is already started, we reuse it, otherwise configure
-   *  both the device and queue pair.
-   **/
-  if (!cdev->data->dev_started)
-    {
-      struct rte_cryptodev_config cfg;
-
-      cfg.socket_id = vm->numa_node;
-      cfg.nb_queue_pairs = info.max_nb_queue_pairs;
-
-      rte_cryptodev_configure (cryptodev_id, &cfg);
-
-      for (i = 0; i < info.max_nb_queue_pairs; i++)
-	{
-	  struct rte_cryptodev_qp_conf qp_cfg;
-
-	  qp_cfg.mp_session = numa_data->sess_pool;
-	  qp_cfg.mp_session_private = numa_data->sess_priv_pool;
-	  qp_cfg.nb_descriptors = CRYPTODEV_NB_CRYPTO_OPS;
-
-	  ret = rte_cryptodev_queue_pair_setup (cryptodev_id, i, &qp_cfg,
-						vm->numa_node);
-	  if (ret)
-	    break;
-	}
-      if (i != info.max_nb_queue_pairs)
-	return -1;
-
-      /* start the device */
-      rte_cryptodev_start (i);
-    }
-
-  ret = rte_cryptodev_get_raw_dp_ctx_size (cryptodev_id);
-  if (ret < 0)
+    {
+      clib_warning (
+	"Cryptodev: device %u does not support required algorithms",
+	cryptodev_id);
+      return ret;
+    }
+
+  cfg.socket_id = info.device->numa_node;
+  cfg.nb_queue_pairs = info.max_nb_queue_pairs;
+
+  rte_cryptodev_configure (cryptodev_id, &cfg);
+
+  for (i = 0; i < info.max_nb_queue_pairs; i++)
+    {
+      struct rte_cryptodev_qp_conf qp_cfg;
+
+      qp_cfg.mp_session = 0;
+      qp_cfg.mp_session_private = 0;
+      qp_cfg.nb_descriptors = CRYPTODEV_NB_CRYPTO_OPS;
+
+      ret = rte_cryptodev_queue_pair_setup (cryptodev_id, i, &qp_cfg,
+					    info.device->numa_node);
+      if (ret)
+	{
+	  clib_warning ("Cryptodev: Configure device %u queue %u failed %d",
+			cryptodev_id, i, ret);
+	  break;
+	}
+    }
+
+  if (i != info.max_nb_queue_pairs)
     return -1;
-  dp_size = ret;
+
+  /* start the device */
+  rte_cryptodev_start (cryptodev_id);
 
   for (i = 0; i < info.max_nb_queue_pairs; i++)
     {
@@ -1313,9 +1279,6 @@
       cdev_inst->desc = vec_new (char, strlen (info.device->name) + 10);
       cdev_inst->dev_id = cryptodev_id;
       cdev_inst->q_id = i;
-      vec_validate_aligned (cdev_inst->raw_dp_ctx_buffer, dp_size, 8);
-      cryptodev_reset_ctx (cdev_inst->dev_id, cdev_inst->q_id,
-			   cdev_inst->raw_dp_ctx_buffer);
 
       snprintf (cdev_inst->desc, strlen (info.device->name) + 9,
 		"%s_q%u", info.device->name, i);
@@ -1364,22 +1327,24 @@
   return 0;
 }
 
-static int
-cryptodev_get_session_sz (vlib_main_t *vm, u32 n_workers)
-{
-  u32 sess_data_sz = 0, i;
-
-  if (rte_cryptodev_count () == 0)
-    return -1;
-
-  for (i = 0; i < rte_cryptodev_count (); i++)
-    {
-      u32 dev_sess_sz = rte_cryptodev_sym_get_private_session_size (i);
-
-      sess_data_sz = dev_sess_sz > sess_data_sz ? dev_sess_sz : sess_data_sz;
-    }
-
-  return sess_data_sz;
+static void
+cryptodev_get_max_sz (u32 *max_sess_sz, u32 *max_dp_sz)
+{
+  cryptodev_main_t *cmt = &cryptodev_main;
+  cryptodev_inst_t *cinst;
+  u32 max_sess = 0, max_dp = 0;
+
+  vec_foreach (cinst, cmt->cryptodev_inst)
+    {
+      u32 sess_sz = rte_cryptodev_sym_get_private_session_size (cinst->dev_id);
+      u32 dp_sz = rte_cryptodev_get_raw_dp_ctx_size (cinst->dev_id);
+
+      max_sess = clib_max (sess_sz, max_sess);
+      max_dp = clib_max (dp_sz, max_dp);
+    }
+
+  *max_sess_sz = max_sess;
+  *max_dp_sz = max_dp;
 }
 
 static void
@@ -1403,7 +1368,74 @@
 	rte_free (ptd->aad_buf);
       if (ptd->cached_frame)
 	rte_ring_free (ptd->cached_frame);
-    }
+      if (ptd->reset_sess.crypto_sess)
+	{
+	  struct rte_mempool *mp =
+	    rte_mempool_from_obj ((void *) ptd->reset_sess.crypto_sess);
+
+	  rte_mempool_free (mp);
+	  ptd->reset_sess.crypto_sess = 0;
+	}
+    }
+}
+
+static clib_error_t *
+create_reset_sess (cryptodev_engine_thread_t *ptd, u32 lcore, u32 numa,
+		   u32 sess_sz)
+{
+  struct rte_crypto_sym_xform xform = { 0 };
+  struct rte_crypto_aead_xform *aead_xform = &xform.aead;
+  struct rte_cryptodev_sym_session *sess;
+  struct rte_mempool *mp = 0;
+  u8 key[] = { 0, 0, 0, 0, 0, 0, 0, 0, 0, 0, 0, 0, 0, 0, 0, 0 };
+  u8 *name = 0;
+  clib_error_t *error = 0;
+
+  /* create session pool for the numa node */
+  name = format (0, "vcryptodev_s_reset_%u_%u", numa, lcore);
+  mp = rte_cryptodev_sym_session_pool_create ((char *) name, 2, sess_sz, 0, 0,
+					      numa);
+  if (!mp)
+    {
+      error = clib_error_return (0, "Not enough memory for mp %s", name);
+      goto error_exit;
+    }
+  vec_free (name);
+
+  xform.type = RTE_CRYPTO_SYM_XFORM_AEAD;
+  aead_xform->algo = RTE_CRYPTO_AEAD_AES_GCM;
+  aead_xform->op = RTE_CRYPTO_AEAD_OP_ENCRYPT;
+  aead_xform->aad_length = 8;
+  aead_xform->digest_length = 16;
+  aead_xform->iv.offset = 0;
+  aead_xform->iv.length = 12;
+  aead_xform->key.data = key;
+  aead_xform->key.length = 16;
+
+  sess = rte_cryptodev_sym_session_create (mp);
+  if (!sess)
+    {
+      error = clib_error_return (0, "failed to create session");
+      goto error_exit;
+    }
+
+  if (rte_cryptodev_sym_session_init (ptd->cryptodev_id, sess, &xform, mp) < 0)
+    {
+      error = clib_error_return (0, "failed to create session private");
+      goto error_exit;
+    }
+
+  ptd->reset_sess.crypto_sess = sess;
+
+  return 0;
+
+error_exit:
+  if (mp)
+    rte_mempool_free (mp);
+  if (name)
+    vec_free (name);
+
+  return error;
 }
 
 clib_error_t *
@@ -1417,7 +1449,7 @@
   u32 skip_master = vlib_num_workers () > 0;
   u32 n_workers = tm->n_vlib_mains - skip_master;
   u32 numa = vm->numa_node;
-  i32 sess_sz;
+  u32 sess_sz, dp_sz;
   u32 eidx;
   u32 i;
   u8 *name = 0;
@@ -1425,44 +1457,7 @@
 
   cmt->iova_mode = rte_eal_iova_mode ();
 
-  sess_sz = cryptodev_get_session_sz(vm, n_workers);
-  if (sess_sz < 0)
-    {
-      error = clib_error_return (0, "Not enough cryptodevs");
-      return error;
-    }
-
   vec_validate (cmt->per_numa_data, vm->numa_node);
-  numa_data = vec_elt_at_index (cmt->per_numa_data, numa);
-
-  /* create session pool for the numa node */
-  name = format (0, "vcryptodev_sess_pool_%u%c", numa, 0);
-  mp = rte_cryptodev_sym_session_pool_create ((char *) name,
-					      CRYPTODEV_NB_SESSION,
-					      0, 0, 0, numa);
-  if (!mp)
-    {
-      error = clib_error_return (0, "Not enough memory for mp %s", name);
-      goto err_handling;
-    }
-  vec_free (name);
-
-  numa_data->sess_pool = mp;
-
-  /* create session private pool for the numa node */
-  name = format (0, "cryptodev_sess_pool_%u%c", numa, 0);
-  mp = rte_mempool_create ((char *) name, CRYPTODEV_NB_SESSION, sess_sz, 0,
-			   0, NULL, NULL, NULL, NULL, numa, 0);
-  if (!mp)
-    {
-      error = clib_error_return (0, "Not enough memory for mp %s", name);
-      vec_free (name);
-      goto err_handling;
-    }
-
-  vec_free (name);
-
-  numa_data->sess_priv_pool = mp;
 
   /* probe all cryptodev devices and get queue info */
   if (cryptodev_probe (vm, n_workers) < 0)
@@ -1470,6 +1465,8 @@
       error = clib_error_return (0, "Failed to configure cryptodev");
       goto err_handling;
     }
+
+  cryptodev_get_max_sz (&sess_sz, &dp_sz);
 
   clib_bitmap_vec_validate (cmt->active_cdev_inst_mask, tm->n_vlib_mains);
   clib_spinlock_init (&cmt->tlock);
@@ -1479,11 +1476,13 @@
   for (i = skip_master; i < tm->n_vlib_mains; i++)
     {
       ptd = cmt->per_thread_data + i;
-      cryptodev_assign_resource (ptd, 0, CRYPTODEV_RESOURCE_ASSIGN_AUTO);
+      numa = vlib_mains[i]->numa_node;
+
       ptd->aad_buf = rte_zmalloc_socket (0, CRYPTODEV_NB_CRYPTO_OPS *
 					 CRYPTODEV_MAX_AAD_SIZE,
 					 CLIB_CACHE_LINE_BYTES,
 					 numa);
+
       if (ptd->aad_buf == 0)
 	{
 	  error = clib_error_return (0, "Failed to alloc aad buf");
@@ -1491,6 +1490,13 @@
 	}
 
       ptd->aad_phy_addr = rte_malloc_virt2iova (ptd->aad_buf);
+
+      ptd->ctx = rte_zmalloc_socket (0, dp_sz, CLIB_CACHE_LINE_BYTES, numa);
+      if (!ptd->ctx)
+	{
+	  error = clib_error_return (0, "Failed to alloc raw dp ctx");
+	  goto err_handling;
+	}
 
       name = format (0, "cache_frame_ring_%u%u", numa, i);
       ptd->cached_frame = rte_ring_create ((char *)name,
@@ -1499,15 +1505,58 @@
 
       if (ptd->cached_frame == 0)
 	{
-	  error = clib_error_return (0, "Failed to frame ring");
+	  error = clib_error_return (0, "Failed to alloc frame ring");
 	  goto err_handling;
 	}
       vec_free (name);
+
+      vec_validate (cmt->per_numa_data, numa);
+      numa_data = vec_elt_at_index (cmt->per_numa_data, numa);
+
+      if (!numa_data->sess_pool)
+	{
+	  /* create session pool for the numa node */
+	  name = format (0, "vcryptodev_sess_pool_%u%c", numa, 0);
+	  mp = rte_cryptodev_sym_session_pool_create (
+	    (char *) name, CRYPTODEV_NB_SESSION, 0, 0, 0, numa);
+	  if (!mp)
+	    {
+	      error =
+		clib_error_return (0, "Not enough memory for mp %s", name);
+	      goto err_handling;
+	    }
+	  vec_free (name);
+
+	  numa_data->sess_pool = mp;
+
+	  /* create session private pool for the numa node */
+	  name = format (0, "cryptodev_sess_pool_%u%c", numa, 0);
+	  mp =
+	    rte_mempool_create ((char *) name, CRYPTODEV_NB_SESSION, sess_sz,
+				0, 0, NULL, NULL, NULL, NULL, numa, 0);
+	  if (!mp)
+	    {
+	      error =
+		clib_error_return (0, "Not enough memory for mp %s", name);
+	      vec_free (name);
+	      goto err_handling;
+	    }
+
+	  vec_free (name);
+
+	  numa_data->sess_priv_pool = mp;
+	}
+
+      error = create_reset_sess (ptd, i, numa, sess_sz);
+      if (error)
+	goto err_handling;
+
+      cryptodev_assign_resource (ptd, 0, CRYPTODEV_RESOURCE_ASSIGN_AUTO);
     }
 
   /* register handler */
-  eidx = vnet_crypto_register_engine (vm, "dpdk_cryptodev", 79,
-                                      "DPDK Cryptodev Engine");
+  eidx = vnet_crypto_register_engine (vm, "dpdk_cryptodev", 100,
+				      "DPDK Cryptodev Engine");
 
 #define _(a, b, c, d, e, f) \
   vnet_crypto_register_async_handler \
@@ -1537,6 +1586,12 @@
 
   vnet_crypto_register_key_handler (vm, eidx, cryptodev_key_handler);
 
+  /* this engine is only enabled when cryptodev device(s) are presented in
+   * startup.conf. Assume it is wanted to be used, turn on async mode here.
+   */
+  vnet_crypto_request_async_mode (1);
+  ipsec_set_async_mode (1);
+
   return 0;
 
 err_handling:
