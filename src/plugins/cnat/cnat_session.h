/*
 * Copyright (c) 2020 Cisco and/or its affiliates.
 * Licensed under the Apache License, Version 2.0 (the "License");
 * you may not use this file except in compliance with the License.
 * You may obtain a copy of the License at:
 *
 *     http://www.apache.org/licenses/LICENSE-2.0
 *
 * Unless required by applicable law or agreed to in writing, software
 * distributed under the License is distributed on an "AS IS" BASIS,
 * WITHOUT WARRANTIES OR CONDITIONS OF ANY KIND, either express or implied.
 * See the License for the specific language governing permissions and
 * limitations under the License.
 */

#ifndef __CNAT_SESSION_H__
#define __CNAT_SESSION_H__

#include <vnet/udp/udp_packet.h>

#include <cnat/cnat_types.h>
#include <cnat/cnat_client.h>
#include <cnat/cnat_bihash.h>

/**
 * A session represents the memory of a translation.
 * In the tx direction (from behind to in front of the NAT), the
 * session is preserved so subsequent packets follow the same path
 * even if the translation has been updated. In the tx direction
 * the session represents the swap from the VIP to the server address
 * In the RX direction the swap is from the server address/port to VIP.
 *
 * A session exists only as key and value in the bihash, there is no
 * pool for this object. If there were a pool, one would need to be
 * concerned about what worker is using it.
 */
typedef struct cnat_session_t_
{
  /**
   * this key sits in the same memory location a 'key' in the bihash kvp
   */
  struct
  {
    /**
     * IP 4/6 address in the rx/tx direction
     */
    ip46_address_t cs_ip[VLIB_N_DIR];

    /**
     * ports in rx/tx
     */
    u16 cs_port[VLIB_N_DIR];

    /**
     * The IP protocol TCP or UDP only supported
     */
    ip_protocol_t cs_proto;

    /**
     * The address family describing the IP addresses
     */
    u8 cs_af;

    /**
     * input / output / fib session
     */
    u8 cs_loc;

    u8 __cs_pad;
  } key;
  /**
   * this value sits in the same memory location a 'value' in the bihash kvp
   */
  struct
  {
    /**
     * The IP address to translate to.
     */
    ip46_address_t cs_ip[VLIB_N_DIR];

    /**
     * the port to translate to.
     */
    u16 cs_port[VLIB_N_DIR];

    /**
     * The load balance object to use to forward
     */
    index_t cs_lbi;

    /**
     * Persist translation->ct_lb.dpoi_next_node
     */
    u32 dpoi_next_node;

    /**
     * Timestamp index this session was last used
     */
    u32 cs_ts_index;

<<<<<<< HEAD
    union
    {
	/**
	 * session flags if cs_lbi == INDEX_INVALID
	 */
      u32 flags;
	/**
	 * Persist translation->ct_lb.dpoi_next_node
	 * when cs_lbi != INDEX_INVALID
	 */
      u32 dpoi_next_node;
    };
=======
    /**
     * session flags
     */
    u32 flags;

    u32 __pad;
>>>>>>> 3f79e274
  } value;
} cnat_session_t;

typedef enum cnat_session_flag_t_
{
  /**
   * Indicates a return path session that was source NATed
   * on the way in.
   */
  CNAT_SESSION_FLAG_HAS_SNAT = (1 << 0),
  /**
   * This session source port was allocated, free it on cleanup
   */
  CNAT_SESSION_FLAG_ALLOC_PORT = (1 << 1),
  /**
   * This session doesn't have a client, do not attempt to free it
   */
  CNAT_SESSION_FLAG_NO_CLIENT = (1 << 2),

  CNAT_SESSION_FLAG_NO_NAT = (1 << 3),
} cnat_session_flag_t;

typedef enum cnat_session_location_t_
{
  CNAT_LOCATION_INPUT = 0,
  CNAT_LOCATION_OUTPUT = 1,
  CNAT_LOCATION_FIB = 0xff,
} cnat_session_location_t;

extern u8 *format_cnat_session (u8 * s, va_list * args);

/**
 * Ensure the session object correctly overlays the bihash key/value pair
 */
STATIC_ASSERT (STRUCT_OFFSET_OF (cnat_session_t, key) ==
		 STRUCT_OFFSET_OF (cnat_bihash_kv_t, key),
	       "key overlaps");
STATIC_ASSERT (STRUCT_OFFSET_OF (cnat_session_t, value) ==
		 STRUCT_OFFSET_OF (cnat_bihash_kv_t, value),
	       "value overlaps");
STATIC_ASSERT (sizeof (cnat_session_t) == sizeof (cnat_bihash_kv_t),
	       "session kvp");

/**
 * The DB of sessions
 */
extern cnat_bihash_t cnat_session_db;

/**
 * Callback function invoked during a walk of all translations
 */
typedef walk_rc_t (*cnat_session_walk_cb_t) (const cnat_session_t *
					     session, void *ctx);

/**
 * Walk/visit each of the cnat session
 */
extern void cnat_session_walk (cnat_session_walk_cb_t cb, void *ctx);

/**
 * Scan the session DB for expired sessions
 */
extern u64 cnat_session_scan (vlib_main_t * vm, f64 start_time, int i);

/**
 * Purge all the sessions
 */
extern int cnat_session_purge (void);

/**
 * Free a session & update refcounts
 */
extern void cnat_session_free (cnat_session_t * session);

/**
 * Port cleanup callback
 */
extern void (*cnat_free_port_cb) (u16 port, ip_protocol_t iproto);

/*
 * fd.io coding-style-patch-verification: ON
 *
 * Local Variables:
 * eval: (c-set-style "gnu")
 * End:
 */

#endif<|MERGE_RESOLUTION|>--- conflicted
+++ resolved
@@ -98,27 +98,12 @@
      */
     u32 cs_ts_index;
 
-<<<<<<< HEAD
-    union
-    {
-	/**
-	 * session flags if cs_lbi == INDEX_INVALID
-	 */
-      u32 flags;
-	/**
-	 * Persist translation->ct_lb.dpoi_next_node
-	 * when cs_lbi != INDEX_INVALID
-	 */
-      u32 dpoi_next_node;
-    };
-=======
     /**
      * session flags
      */
     u32 flags;
 
     u32 __pad;
->>>>>>> 3f79e274
   } value;
 } cnat_session_t;
 
