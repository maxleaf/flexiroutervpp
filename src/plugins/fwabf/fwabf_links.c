/*
 * flexiWAN SD-WAN software - flexiEdge, flexiManage.
 * For more information go to https://flexiwan.com
 *
 * Copyright (C) 2019  flexiWAN Ltd.
 *
 * This program is free software: you can redistribute it and/or modify it under
 * the terms of the GNU Affero General Public License as published by the Free
 * Software Foundation, either version 3 of the License, or (at your option) any
 * later version.
 *
 * This program is distributed in the hope that it will be useful,
 * but WITHOUT ANY WARRANTY; without even the implied warranty of MERCHANTABILITY
 * or FITNESS FOR A PARTICULAR PURPOSE.
 * See the GNU Affero General Public License for more details.
 *
 * You should have received a copy of the GNU Affero General Public License
 * along with this program. If not, see <https://www.gnu.org/licenses/>.
 */

#include <plugins/fwabf/fwabf_links.h>

#include <vnet/dpo/drop_dpo.h>
#include <vnet/dpo/load_balance_map.h>
#include <vnet/fib/fib_path_list.h>
#include <vnet/fib/fib_table.h>
#include <vnet/fib/fib_walk.h>
#include <vnet/interface_funcs.h>

/**
 * An extension of the 'vnet_sw_interface_t' interface:
 * binds tunnel or WAN interface into FIB.
 * The 'via' of tunnel is remote peer address, e.g. 10.100.0.4,
 * the 'via' of WAN interface is default GW, e.g. 192.168.1.1.
 *
 * The FWABF uses path labels to route packets. User can assign labels to WAN
 * interfaces or to tunnel loopback interfaces. Than he can add FWABF policy
 * rule with packet classification and labels. The FWABF will check if packet
 * matches the policy classification. If there is match, it will choose
 * interface for packet forwarding by policy label.
 */
typedef struct fwabf_link_t
{
  /**
   * Linkage into the FIB graph
   */
  fib_node_t fnode;

  /**
   * The DPO actually used for forwarding
   */
  dpo_id_t dpo;

  /**
   * ip4/ip6/whatever.
   * For now (March 2020) we don't enable mixed IPv4/6 tunnels and WAN-s.
   */
  dpo_proto_t dpo_proto;

  /**
   * The path-list describing how to forward using this interface
   */
  fib_node_index_t      pathlist_index;
  fib_path_list_flags_t pathlist_flags;
  fib_route_path_t      pathlist_rpath;

  /**
   * Sibling index on the path-list
   */
  u32 pathlist_sibling;

  /*
   * The index of vnet_sw_interface_t interface served by this object.
   */
  u32 sw_if_index;

  /*
   * The FlexiWAN multilink label.
   */
  fwabf_label_t fwlabel;

  /*
   * The quality (loss * delay * jitter).  It is used for FlexiWAN QBR feature (Quality Based Routing).
   */
  fwabf_quality_t quality;

} fwabf_link_t;


/**
 * An auxiliary structure that unites various data related to label,
 * like list of interfaces with same label, label usage statistics, etc.
 */
typedef struct fwabf_label_data_t_
{
  /*
   * The index of vnet_sw_interface_t interface served by this object.
   */
  u32  sw_if_index;
  u32  counter_hits;
  u32  counter_misses;
  u32  counter_enforced_hits;
  u32  counter_enforced_misses;
} fwabf_label_data_t;

/**
 * FIB node type for the fwabf_sw_interface object.
 */
fib_node_type_t fwabf_link_fib_node_type;

/**
 * Database of fwabf_link_t objects. Vector.
 * sw_if_index is index in this array. The vector is never shrinks.
 */
static fwabf_link_t* fwabf_links = NULL;

/**
 * Map of labels to fwabf_sw_interfaces.
 * Label is index, element is structure with list of sw_if_index-s.
 */
static fwabf_label_data_t* fwabf_labels = NULL;

/**
 * Map of adjacencies to labels.
 * Adjacencies are represented by indexes (as all other object in vpp).
 * Adjacencies are referenced by DPO-s kept by fwabf_link_t objects.
 * As any fwabf_link_t object stands for one tunnel or WAN interface,
 * and tunnel / WAN interafce might have one label only, relation between
 * adjacencies and labels are 1:1.
 * As adjacencies are identified by interfaces and VLIB graph nodes that use
 * these adjacencies, like ip4-rewrite, we assume number of adjacency objects
 * can't overcome the 0xFFFF. Thus 0xFFFF is considered to be a practical limit
 * for size of {interfaces x vlib graph nodes} set.
 * The 0xFFFF limit makes it possible to use array for adjacancy->label mapping,
 * which is best option for dapatplane path.
 */
static u32* adj_indexes_to_labels           = NULL;  // Lables of all links, either UP or DOWN
static u32* adj_indexes_to_reachable_labels = NULL;  // Labels for links that are UP
#define FWABF_MAX_ADJ_INDEX  0xFFFF


/*
 * Default route handling.
 * The default route adjacencies are used as follows:
 * if packet matches policy and FIB lookup brings default route adjacency,
 * the packet will be forwarded on the labeled tunnel with no regards to routing
 * tables. This is to enable user to enforce public internet traffic, e.g. Facebook,
 * to go through the tunnel if user configured such policy.
 * If FIB lookup doesn't bring default route, the traffic is not designated for
 * open internet probably, so final tunnel to be used is found by intersection
 * of FIB lookup result and labeled tunnels.
 *  To my sorrow FIB lookup output does not provide indication if the result DPO
 * belongs to the default route - entry with prefix 0.0.0.0/0. Therefore we have
 * all the vijearasta below - incorporation of FWABF into FIB graph:
 * we find the default route entry in FIB table #0 and register with it to get
 * FIB updates.
 */
typedef struct fwabf_default_route_ip46_t_
{
  fib_prefix_t      fib_prefix;       /* Prefix - 0.0.0.0/0 or ::/0*/
  fib_node_index_t  fib_entry_index;  /* Index of FIB Entry for default prefix */
  u32               sibling_index;    /* FWABF as a child of entry */
  fib_node_t        fib_node;         /* Linkage into FIB graph needed to get FIB updates by walk */
  u32*              adj_index_list;   /* List of current adjacencies */
  u32*              adj_index_map;    /* Map of adjacencies into booleans: 1 - adjacency stand for default route */
} fwabf_default_route_ip46_t;

typedef struct fwabf_default_route_t_
{
  fib_node_type_t   fib_node_type;     /* Node type needed by FIB walk */
  fib_node_vft_t    fib_node_vft;      /* Functions needed by FIB walk */
  fwabf_default_route_ip46_t dr4;
  fwabf_default_route_ip46_t dr6;
} fwabf_default_route_t;

static fwabf_default_route_t fwabf_default_route;

/**
 * FWABF nodes.
 * They are initialized in abf_itf_attach.
 * They are enabled on unicast-ip4/6 arc and get traffic before ip4-lookup node.
 */
extern vlib_node_registration_t fwabf_ip4_node;
extern vlib_node_registration_t fwabf_ip6_node;

#define FWABF_SW_INTERFACE_IS_VALID(_sw_if_index) \
                ((_sw_if_index) < vec_len(fwabf_links) && \
                fwabf_links[(_sw_if_index)].sw_if_index != INDEX_INVALID)

#define FWABF_SW_INTERFACE_IS_INVALID(_sw_if_index) \
                ((_sw_if_index) >= vec_len(fwabf_links) || \
                fwabf_links[(_sw_if_index)].sw_if_index == INDEX_INVALID)

/*
 * Forward declarations
 */
static void fwabf_link_refresh_dpo(fwabf_link_t* link);
static fwabf_link_t* fwabf_links_find_link(u32 sw_if_index);
<<<<<<< HEAD
static dpo_id_t fwabf_links_get_labeled_dpo (fwabf_label_t fwlabel);
=======
>>>>>>> 4b66a383
static void fwabf_default_route_init();
static void fwabf_default_route_refresh_dpo(fib_protocol_t proto);

/*
 * The FWABF_DPO_ADJACENCY_UP macro returns TRUE if adjacency referenced by DPO
 * is reachable and can be used for packet forwarding.
 *  DPO_ADJACENCY - the adjacency was ARP resolved and can be used for forwarding
 *                  This state is used for physical adjacencies, like WAN interfaces
 *                  and flexiEdge <-> flexiEdge tunnels.
 * DPO_ADJACENCY_MIDCHAIN - the adjacency is a kind of virtual adjacency, that
 *                  was resolved to the other midchain/physical adjacency that
 *                  in turn was ARP resolved and can be used for packet forwarding.
 * DPO_ADJACENCY_INCOMPLETE - the adjacency is not ARP resolved and can't be used
 *                  for packet forwarding.
 * All the rest of DPO types are not relevant for TX links.
 */
#define FWABF_DPO_ADJACENCY_UP(_dpo) ((_dpo).dpoi_type == DPO_ADJACENCY || \
                                      (_dpo).dpoi_type == DPO_ADJACENCY_MIDCHAIN)


u32 fwabf_links_add_interface (
                        const u32               sw_if_index,
                        const fwabf_label_t     fwlabel,
                        const fib_route_path_t* rpath)
{
  fwabf_link_t*         link;
  u32                   old_len;
  dpo_id_t              dpo_invalid = DPO_INVALID;

  if (fwlabel >= FWABF_INVALID_LABEL)
    {
      clib_warning ("label %d is too big, should be less than %d",
        fwlabel, FWABF_INVALID_LABEL);
      return VNET_API_ERROR_INVALID_ARGUMENT;
    }

  /*
   * Allocate new fwabf_link_t and new label only if there is no entry yet.
   * Otherwise reuse existing one. Pool never shrinks.
   */
  if (sw_if_index >= vec_len(fwabf_links))
    {
      old_len = vec_len(fwabf_links);
      vec_resize(fwabf_links, (sw_if_index+1) - old_len);
      for (u32 i = old_len; i < vec_len(fwabf_links); i++)
        {
          fwabf_links[i].sw_if_index = INDEX_INVALID;
        }
      link = &fwabf_links[sw_if_index];
    }
  else if (fwabf_links[sw_if_index].sw_if_index == INDEX_INVALID)
    {
      link = &fwabf_links[sw_if_index];
    }
  else
    {
      clib_warning ("sw_if_index=%d exists", sw_if_index);
      return VNET_API_ERROR_VALUE_EXIST;
    }

  /*
   * Labels are preallocated on bootup. No need to allocate now.
   * Just go and update label>->interface mapping.
   */
  fwabf_labels[fwlabel].sw_if_index = sw_if_index;

  /*
   * Initialize new fwabf_link_t now.
   */

  link->fwlabel     = fwlabel;
  link->sw_if_index = sw_if_index;

  /*
   * Create pathlist object and become it's child, so we get updates when
   * forwarding changes. link->fnode is needed to become a part of FIB tree,
   * so we could get updates from parent object.
   */
  fib_node_init (&link->fnode, fwabf_link_fib_node_type);
  link->pathlist_flags   = FIB_PATH_LIST_FLAG_SHARED;
  link->pathlist_rpath   = *rpath;
  link->pathlist_index   = fib_path_list_create (link->pathlist_flags, &link->pathlist_rpath);
  link->pathlist_sibling = fib_path_list_child_add (
          link->pathlist_index, fwabf_link_fib_node_type, sw_if_index);

  /*
   * Update forwarding info of the pathlist, so it will be bound to the right
   * DPO to be used for forwarding according this pathlist,
   * and attach the fwabf_sw_interface object to this DPO.
   */
  ASSERT((rpath->frp_proto==DPO_PROTO_IP4 || rpath->frp_proto==DPO_PROTO_IP6));
  link->dpo_proto = rpath->frp_proto;
  link->dpo       = dpo_invalid;
  fwabf_link_refresh_dpo(link);

  /*
   * Initialize default route adjacencies.
   * As we don't know when default route prefix is added to FIB,
   * we poll it here - on every link addition to FWABF.
   */
  if (fwabf_default_route.dr4.fib_entry_index == ~0  ||
      fwabf_default_route.dr6.fib_entry_index == ~0)
    {
      fwabf_default_route_init();
    }

  return 0;
}

u32 fwabf_links_del_interface (const u32 sw_if_index)
{
  fwabf_link_t*         link;
  fwabf_label_t         fwlabel;

  if (FWABF_SW_INTERFACE_IS_INVALID(sw_if_index))
    {
      return 0;
    }

  /*
   * Free (invalidate) object as soon as possible, so datapath will not use it.
   */
  link              = &fwabf_links[sw_if_index];
  link->sw_if_index = INDEX_INVALID;
  fwlabel           = link->fwlabel;

  /*
   * Remove label->interface mapping.
   */
  fwabf_labels[fwlabel].sw_if_index = INDEX_INVALID;

  /*
   * Remove adjacency->label mapping.
   */
  if (PREDICT_TRUE(link->dpo.dpoi_index != INDEX_INVALID))
    {
      adj_indexes_to_labels[link->dpo.dpoi_index] = FWABF_INVALID_LABEL;
    }

  /*
   * Release adjacency if our link is the last owner.
   */
  dpo_reset (&link->dpo);

  /*
   * No explict call to fib_path_list_destroy!
   * It is destroyed by fib_path_list_copy_and_path_remove() on removal last path.
   * As we have only one path - path to remote tunnel end or to wan gateway,
   * the path removal should cause list destroy.
   */
  fib_node_index_t old_pl;
  old_pl = link->pathlist_index;
  link->pathlist_index =
  fib_path_list_copy_and_path_remove(link->pathlist_index, link->pathlist_flags, &link->pathlist_rpath);
  ASSERT(link->pathlist_index==INDEX_INVALID);
  fib_path_list_child_remove(old_pl, link->pathlist_sibling);
  link->pathlist_sibling = ~0;

  return 0;
}

dpo_id_t fwabf_links_get_dpo (
                        fwabf_label_t         fwlabel,
                        const load_balance_t* lb,
                        dpo_proto_t           proto)
{
  const dpo_id_t* lookup_dpo;
  dpo_id_t        invalid_dpo = DPO_INVALID;
  u32             i;

  /*
   * lb - is DPO of Load Balance type. It is the object returned by the FIB
   * lookup, so it reflects adjacency and correspondent VLIB graph node to be
   * used for forwarding packet.
   * Note the FIB lookup result DPO doesn't point to final DPO directly.
   * Instead it might point to either single final DPO or to multiple mapped DPO-s.
   * Final DPO is DPO that is bound to adjacency. Mapped DPO-s are used in case
   * of Equal Cost MultiPath (ECMP). They reflect multiple available paths to
   * reach destination. Mapped DPO can be of final type in simple case, or it
   * can be a recursive Load Balalance type, or even other type.
   * To get final DPO of it, the load_balance_get_fwd_bucket() function should
   * be used.
   */

  if (PREDICT_FALSE (lb->lb_n_buckets == 1))
    {
       /*
        * The 'lb' DPO points to the final one.
        */

      lookup_dpo = load_balance_get_bucket_i (lb, 0);

      /*
       * Intersect lookup DPO with labeled DPO-s.
       * To do that just check if the adjacency pointed by the FIB lookup final
       * DPO exists in adjacency-to-label map and the map brings the label.
       * Note the adjacency-to-label map is updated based on labeled DPO-s,
       * so if lookup DPO has label in the map, it is same DPO that we labeled.
       * Note labeled DPO-s are kept in correspondent fwabf_link_t object
       * and are managed by FWABF module. See fwabf_link_refresh_dpo()
       * for details.
       */
      ASSERT(lookup_dpo->dpoi_index < FWABF_MAX_ADJ_INDEX);
      if (PREDICT_TRUE(adj_indexes_to_reachable_labels[lookup_dpo->dpoi_index] == fwlabel))
        {
          fwabf_labels[fwlabel].counter_hits++;
          return *lookup_dpo;
        }
    }
  else
    {
       /*
        * The 'lb' DPO points to the mapped DPO-s.
        * Go over them and find the first one with the provided label.
        */
      for (i=0; i<lb->lb_n_buckets; i++)
        {
          lookup_dpo = load_balance_get_fwd_bucket (lb, i);
          ASSERT(lookup_dpo->dpoi_index < FWABF_MAX_ADJ_INDEX);
          if (PREDICT_TRUE(adj_indexes_to_reachable_labels[lookup_dpo->dpoi_index] == fwlabel))
            {
              fwabf_labels[fwlabel].counter_hits++;
              return *lookup_dpo;
            }
        }
    }

  /*
   * No match between lookup DPO and labeled DPO-s.
   */
  fwabf_labels[fwlabel].counter_misses++;
  return invalid_dpo;
}

int fwabf_links_is_dpo_labeled_or_default_route (
                            const load_balance_t* lb,
                            dpo_proto_t           proto)
{
  dpo_id_t lookup_dpo;
  u32*     default_route_adjacencies = (proto == DPO_PROTO_IP4) ?
                            fwabf_default_route.dr4.adj_index_map :
                            fwabf_default_route.dr6.adj_index_map;

  for (u32 i = 0; i < lb->lb_n_buckets; i++)
  {
    lookup_dpo = *(load_balance_get_bucket_i (lb, i));
    if (!(FWABF_DPO_ADJACENCY_UP(lookup_dpo)))
      return 0;   /*The routes takes us to local machine probably (dpoi_type is DPO_RECEIVE)*/

    /* Semantic of dpoi_index that we use below, dependens on DPO type.
     * In DPO_ADJACENCY/DPO_ADJACENCY_MIDCHAIN DPO-s it stands for adjacency
     * that reflects the link interface, either WAN interface or tunnel.
     */
    ASSERT(lookup_dpo.dpoi_index < FWABF_MAX_ADJ_INDEX);
    if (adj_indexes_to_labels[lookup_dpo.dpoi_index] != FWABF_INVALID_LABEL)
        return 1;
    if (default_route_adjacencies[lookup_dpo.dpoi_index] == 1)
        return 1;
  }
  return 0;  /*No even single labeled DPO was found*/
}

<<<<<<< HEAD
/**
 * Fetches DPO of the interface with provided label (either tunnel or WAN).
 *
 * @param fwlabel       FWABF label.
 * @return DPO of alive tunnel/WAN inteface or DPO_INVALID if not found.
 */
static dpo_id_t fwabf_links_get_labeled_dpo (fwabf_label_t fwlabel)
=======
int fwabf_links_is_dpo_default_route (
                            const load_balance_t* lb,
                            dpo_proto_t           proto)
{
  dpo_id_t lookup_dpo;
  u32*     default_route_adjacencies = (proto == DPO_PROTO_IP4) ?
                            fwabf_default_route.dr4.adj_index_map :
                            fwabf_default_route.dr6.adj_index_map;

  for (u32 i = 0; i < lb->lb_n_buckets; i++)
  {
    lookup_dpo = *(load_balance_get_bucket_i (lb, i));
    if (lookup_dpo.dpoi_type != DPO_ADJACENCY) /*usage of dpoi_index below dependens on type, we use DPO_ADJACENCY for links, so dpoi_index stands for adjacency*/
      return 0;   /*The routes takes us to local machine probably (dpoi_type is DPO_RECEIVE)*/

    ASSERT(lookup_dpo.dpoi_index < FWABF_MAX_ADJ_INDEX);
    if (default_route_adjacencies[lookup_dpo.dpoi_index] == 1)
        return 1;
  }
  return 0;  /*No even single labeled DPO was found*/
}

dpo_id_t fwabf_links_get_labeled_dpo (fwabf_label_t fwlabel)
>>>>>>> 4b66a383
{
  dpo_id_t              invalid_dpo = DPO_INVALID;
  fwabf_label_data_t*   label;
  fwabf_link_t*         link;

  ASSERT(fwlabel <= FWABF_MAX_LABEL);
  label = &fwabf_labels[fwlabel];

  link = &fwabf_links[label->sw_if_index];
<<<<<<< HEAD
  if (PREDICT_TRUE(FWABF_DPO_ADJACENCY_UP(link->dpo) && link->quality.loss < 100))
=======
  if (PREDICT_TRUE(link->dpo.dpoi_type == DPO_ADJACENCY && link->quality.loss < 100))
>>>>>>> 4b66a383
    {
      label->counter_enforced_hits++;
      return link->dpo;
    }

  label->counter_enforced_misses++;
  return invalid_dpo;
}

static fwabf_link_t * fwabf_links_find_link(u32 sw_if_index)
{
  if (FWABF_SW_INTERFACE_IS_INVALID(sw_if_index))
    {
      return NULL;
    }
  return &fwabf_links[sw_if_index];
}

static
clib_error_t * fwabf_link_cmd (
                  vlib_main_t * vm, unformat_input_t * main_input, vlib_cli_command_t * cmd)
{
  unformat_input_t _line_input, *line_input = &_line_input;
  fib_route_path_t  rpath;
  fib_route_path_t* rpath_vec    = 0;
  u32               sw_if_index  = INDEX_INVALID;
  u32               fwlabel      = FWABF_INVALID_LABEL;
  u32               is_add       = 0;

  /* Get a line of input. */
  if (!unformat_user (main_input, unformat_line_input, line_input))
    return (NULL);

  while (unformat_check_input (line_input) != UNFORMAT_END_OF_INPUT)
    {
      if (unformat (line_input, "label %d", &fwlabel))
        {
          if (fwlabel >= FWABF_INVALID_LABEL)
            {
              if (rpath_vec)
                vec_free(rpath_vec);
              return (clib_error_return (0, "illegal label %d, should be in range [0-254]", fwlabel));
            }
        }
      else if (unformat (line_input, "via %U", unformat_fib_route_path, &rpath))
        {
          if (rpath_vec != 0)
            {
              return (clib_error_return (0, "no more than one 'via' is allowed"));
            }
          /*
           * Ensure the path & dpo will be of FIB_PATH_TYPE_ATTACHED_NEXT_HOP type.
           */
          if (rpath.frp_sw_if_index == ~0)
            {
              return (clib_error_return (0, "interface name was not specified for via"));
            }
          vec_add1(rpath_vec, rpath);
          sw_if_index = rpath.frp_sw_if_index;
        }
      else if (unformat (line_input, "add"))
	      is_add = 1;
      else if (unformat (line_input, "del"))
	      is_add = 0;
      else
        {
          if (rpath_vec)
            vec_free(rpath_vec);
          return (clib_error_return (0, "unknown input '%U'",
                                    format_unformat_error, line_input));
        }
    }

  if (rpath_vec == 0)    /* we need via for DEL also as it brings us sw_if_index */
    {
      vlib_cli_output (vm, "specify a via");
      return (NULL);
    }
  if (sw_if_index == INDEX_INVALID)
    {
      vlib_cli_output (vm, "specify a sw_if_index");
      vec_free(rpath_vec);
      return (NULL);
    }
  if (is_add)
    {
      if (fwlabel == FWABF_INVALID_LABEL)
        {
          vlib_cli_output (vm, "specify a label");
          vec_free(rpath_vec);
          return (NULL);
        }
    }

  if (is_add)
    {
      /*
       * It was decided not to validate if interface is WAN or loopback.
       * So just go and add it.
       */
      fwabf_links_add_interface (sw_if_index, fwlabel, rpath_vec);
    }
  else
    {
      fwabf_links_del_interface (sw_if_index);
    }

  unformat_free (line_input);
  vec_free(rpath_vec);
  return (NULL);
}

/* *INDENT-OFF* */
/**
 * Add/delete link with label.
 */
VLIB_CLI_COMMAND (fwabf_link_cmd_node, static) = {
  .path = "fwabf link",
  .function = fwabf_link_cmd,
  .short_help = "fwabf link [add|del] label <[0..254]> via <address> <if name>",
  .is_mp_safe = 1,
};
/* *INDENT-ON* */

static
clib_error_t * fwabf_quality_cmd (
                  vlib_main_t * vm, unformat_input_t * input, vlib_cli_command_t * cmd)
{
  vnet_main_t*     vnm  = vnet_get_main ();
  fwabf_link_t*    link;
  u32  sw_if_index = INDEX_INVALID;
  u32  loss        = ~0;
  u32  delay       = ~0;
  u32  jitter      = ~0;

  while (unformat_check_input (input) != UNFORMAT_END_OF_INPUT)
    {
      if (unformat (input, "sw_if_index %d", &sw_if_index))
        ;
      else if (unformat (input, "%U",
                         unformat_vnet_sw_interface, vnm, &sw_if_index))
        ;
      else if (unformat (input, "loss %u", &loss))
        ;
      else if (unformat (input, "delay %u", &delay))
	    ;
      else if (unformat (input, "jitter %u", &jitter))
	    ;
      else
        {
          return (clib_error_return (0, "unknown input '%U'",
                                    format_unformat_error, input));
        }
    }

  if (sw_if_index == INDEX_INVALID)
    {
      vlib_cli_output (vm, "specify interface of link");
      return (NULL);
    }

  link = fwabf_links_find_link(sw_if_index);
  if (link == NULL)
    {
      vlib_cli_output (vm, "link does not exist (sw_if_index=%d)", sw_if_index);
      return (NULL);
    }

  if (loss != ~0)
    link->quality.loss = loss;
  if (delay != ~0)
    link->quality.delay = delay;
  if (jitter != ~0)
    link->quality.jitter = jitter;

  /* We ride on Quality-Based-Routing implementation to enable manual set of
     UP/DOWN state of link for Ordered/Random Policies. This is instead of
     automatic FIB based monitoring. We use LOSS quality parameter to indicate
     UP/DOWN state.
  */
  if (loss != ~0)
  {
    u32 reachable_label = (loss < 100) ? link->fwlabel : FWABF_INVALID_LABEL;
    adj_indexes_to_reachable_labels[link->dpo.dpoi_index] = reachable_label;
  }

  return (NULL);
}

/* *INDENT-OFF* */
/**
 * Set link quality details.
 */
VLIB_CLI_COMMAND (fwabf_quality_cmd_node, static) = {
  .path = "fwabf quality",
  .function = fwabf_quality_cmd,
  .short_help = "fwabf quality [sw_if_index <sw_if_index> | <if name>] loss <0..100> delay <value> jitter <value>",
  .is_mp_safe = 1,
};
/* *INDENT-ON* */

static u8 *
format_fwabf_link (u8 * s, va_list * args)
{
  fwabf_link_t* link = va_arg (*args, fwabf_link_t*);
  vnet_main_t*  vnm  = va_arg (*args, vnet_main_t*);

  s = format (s, " %U: sw_if_index=%d, label=%d, adj=%d, loss=%u, delay=%u, jitter=%u\n",
	                  format_vnet_sw_if_index_name, vnm, link->sw_if_index,
                    link->sw_if_index, link->fwlabel, link->dpo.dpoi_index,
                    link->quality.loss, link->quality.delay, link->quality.jitter);
  s = fib_path_list_format(link->pathlist_index, s);
  return (s);
}

static clib_error_t *
fwabf_link_show_cmd (
        vlib_main_t * vm, unformat_input_t * input, vlib_cli_command_t * cmd)
{
  u32          sw_if_index = INDEX_INVALID;
  vnet_main_t* vnm         = vnet_get_main ();
  fwabf_link_t* link;

  while (unformat_check_input (input) != UNFORMAT_END_OF_INPUT)
    {
      if (unformat (input, "sw_if_index %d", &sw_if_index))
        ;
      else if (unformat (input, "%U",
                         unformat_vnet_sw_interface, vnm, &sw_if_index))
        ;
      else
        return (clib_error_return (0, "unknown input '%U'",
				                           format_unformat_error, input));
    }

  if (sw_if_index == INDEX_INVALID)
    {
      vec_foreach(link, fwabf_links)
        {
          if (link->sw_if_index != INDEX_INVALID)
            {
              vlib_cli_output(vm, "%U", format_fwabf_link, link, vnm);
            }
        };
    }
  else
    {
      link = fwabf_links_find_link(sw_if_index);
      if (link == NULL)
        {
          vlib_cli_output (vm, "Invalid sw_if_index %d", sw_if_index);
          return (NULL);
        }
      vlib_cli_output (vm, "%U", format_fwabf_link, link, vnm);
    }
  return (NULL);
}

/* *INDENT-OFF* */
VLIB_CLI_COMMAND (fwabf_link_show_cmd_node, static) = {
  .path = "show fwabf link",
  .function = fwabf_link_show_cmd,
  .short_help = "show fwabf link [sw_if_index <sw_if_index> | <if name>]",
  .is_mp_safe = 1,
};
/* *INDENT-ON* */

static clib_error_t *
fwabf_link_show_labels_cmd (
        vlib_main_t * vm, unformat_input_t * input, vlib_cli_command_t * cmd)
{
  u32           verbose = 0;
  vnet_main_t*  vnm     = vnet_get_main();
  fwabf_link_t* link;
  u32           i;

  while (unformat_check_input (input) != UNFORMAT_END_OF_INPUT)
    {
      if (unformat (input, "verbose"))
        verbose = 1;
      else
        return (clib_error_return (0, "unknown input '%U'",
				                           format_unformat_error, input));
    }

  for (i=0; i<FWABF_MAX_LABEL; i++)
    {
      if (fwabf_labels[i].sw_if_index == INDEX_INVALID)
        continue;

      vlib_cli_output(vm, "%d (hits:%d misses:%d enforced_hits:%d enforced_misses:%d):",
          i, fwabf_labels[i].counter_hits, fwabf_labels[i].counter_misses,
          fwabf_labels[i].counter_enforced_hits, fwabf_labels[i].counter_enforced_misses);

      link = &fwabf_links[fwabf_labels[i].sw_if_index];
      if (verbose)
        {
          vlib_cli_output(vm, "  %U", format_fwabf_link, link, vnm);
        }
      else
        {
          vlib_cli_output(vm, "  %U (sw_if_index=%d)",
            format_vnet_sw_if_index_name, vnm, link->sw_if_index,
            link->sw_if_index);
        }
    }
  return (NULL);
}

/* *INDENT-OFF* */
VLIB_CLI_COMMAND (fwabf_link_show_labels_cmd_node, static) = {
  .path = "show fwabf labels",
  .function = fwabf_link_show_labels_cmd,
  .short_help = "show fwabf labels [verbose]",
};
/* *INDENT-ON* */

/**
 * Updates forwarding info of the pathlist, so the pathlist will resolve
 * to the right DPO to be used for forwarding according this pathlist,
 * saves this DPO into the fwabf_link_t object for fast use
 * and attaches the FWABF node to it. The attachment is called 'stack on dpo'
 * in terms of vpp. It creates edge in vlib graph from FWABF node to the node
 * bound to the forwarding DPO, e.g. ip4-rewrite.
 */
static
void fwabf_link_refresh_dpo(fwabf_link_t * link)
{
  dpo_id_t                 via_dpo = DPO_INVALID;
  fib_forward_chain_type_t fwd_chain_type;
  u32                      fwabf_node_index;

  if (link->dpo_proto == DPO_PROTO_IP4)
    {
      fwabf_node_index = fwabf_ip4_node.index;
      fwd_chain_type   = FIB_FORW_CHAIN_TYPE_UNICAST_IP4;
    }
  else
    {
      fwabf_node_index = fwabf_ip6_node.index;
      fwd_chain_type   = FIB_FORW_CHAIN_TYPE_UNICAST_IP6;
    }

  /*
   * Now refresh the DPO.
   */
  fib_path_list_contribute_forwarding (
      link->pathlist_index, fwd_chain_type, FIB_PATH_LIST_FWD_FLAG_COLLAPSE, &via_dpo);
  dpo_stack_from_node (fwabf_node_index, &link->dpo, &via_dpo);
  dpo_reset (&via_dpo);

  /*
   * Update adj_indexes_to_reachable_labels map with refreshed DPO.
   * Note we add only active DPO-s to the map, so ensure that DPO state
   * is DPO_ADJACENCY/DPO_ADJACENCY_MIDCHAIN and not DPO_ADJACENCY_INCOMPLETE.
   * The last is set, if the adjacency is not arp-resolved, which means
   * the tunnel / WAN nexthop is down.
   */
  ASSERT(link->dpo.dpoi_index < FWABF_MAX_ADJ_INDEX);
  if (PREDICT_TRUE(FWABF_DPO_ADJACENCY_UP(link->dpo)))
    {
      adj_indexes_to_reachable_labels[link->dpo.dpoi_index] = link->fwlabel;
    }
  else
    {
      adj_indexes_to_reachable_labels[link->dpo.dpoi_index] = FWABF_INVALID_LABEL;
    }

  /*
   * Update main adjacencies-to-labels map if not updated yet for this link.
   */
  if (PREDICT_FALSE(adj_indexes_to_labels[link->dpo.dpoi_index] == FWABF_INVALID_LABEL))
    {
      adj_indexes_to_labels[link->dpo.dpoi_index] = link->fwlabel;
    }
}


/**
 * This function is a part of FIB graph logic.
 * See virtual function table fwabf_sw_interface_vft below.
 * It is used when FIB framework back walks on graph to inform nodes of
 * forwarding information update.
 * It gets the FWABF Link (fwabf_link_t object) out of embedded into it
 * fib_node_t object.
 */
static
fwabf_link_t * fwabf_sw_interface_get_from_node (fib_node_t * node)
{
  return ((fwabf_link_t *)
    (((char *) node) - STRUCT_OFFSET_OF (fwabf_link_t, fnode)));
}

/**
 * This function is a part of FIB graph logic.
 * See virtual function table fwabf_sw_interface_vft below.
 * It is used when FIB framework back walks on graph to inform nodes of
 * forwarding information update.
 * It returns the fib_node_t object that is embedded into the FWABF Link
 * (fwabf_link_t object) by index of link in pool of links.
 */
static
fib_node_t * fwabf_sw_interface_fnv_get_node (fib_node_index_t index)
{
  fwabf_link_t* link;
  ASSERT((FWABF_SW_INTERFACE_IS_VALID(index)));
  link = &fwabf_links[index];
  return (&(link->fnode));
}

/**
 * This function is a part of FIB graph logic.
 * See virtual function table fwabf_sw_interface_vft below.
 * FIB framework invokes it when the node (FWABF Link) has no more children,
 * so it can be safely destructed.
 * The children mechanism is used to propagate forwarding informantion updates.
 */
static
void fwabf_sw_interface_fnv_last_lock_gone (fib_node_t * node)
{
  /*not in use, as no one is attached to fwabf_sw_inteface object in FIB graph*/
}

/*
 * A back walk has reached this fwabf_link_t instance.
 * That means forwarding information got updated. Most probable due to tunnel /
 * route removal/adding or due to change in NIC state (UP/DOWN).
 * We have to update our DPO with the currently available DPO.
 * If no route exists,it will be updated to DPO_DROP.
 */
static
fib_node_back_walk_rc_t fwabf_sw_interface_fnv_back_walk (
                            fib_node_t * node, fib_node_back_walk_ctx_t * ctx)
{
  fwabf_link_t *link = fwabf_sw_interface_get_from_node(node);

  /*
   * Poor multi-thread protection:
   *  1. Link memory is never freed
   *  2. Active link must have 'link->sw_if_index'
   */
  if (link->sw_if_index == INDEX_INVALID)
    return (FIB_NODE_BACK_WALK_CONTINUE);

  /*
   * Update DPO with the new current forwarding info.
   */
  fwabf_link_refresh_dpo(link);

  return (FIB_NODE_BACK_WALK_CONTINUE);
}

/*
 * The FIB graph node virtual function table.
 * It is used for walking on graph to propagate forwarding information updates.
 */
static const fib_node_vft_t fwabf_sw_interface_vft = {
  .fnv_get       = fwabf_sw_interface_fnv_get_node,
  .fnv_last_lock = fwabf_sw_interface_fnv_last_lock_gone,
  .fnv_back_walk = fwabf_sw_interface_fnv_back_walk,
};



/*
 * Take a care of FIB graph updates for the default routes.
 */

static fib_node_t * fwabf_default_route_fnv_get_node (fib_node_index_t index)
{
  fib_node_t* fnode = (index == FIB_PROTOCOL_IP4) ?
                  &fwabf_default_route.dr4.fib_node :
                  &fwabf_default_route.dr6.fib_node;
  return fnode;
}

static void fwabf_default_route_fnv_last_lock_gone (fib_node_t * node)
{
  /*not in use, as no one is attached to fwabf_default_route object in FIB graph*/
}

static fib_node_back_walk_rc_t fwabf_default_route_fnv_back_walk (
                            fib_node_t * node, fib_node_back_walk_ctx_t * ctx)
{
  fib_protocol_t proto = (node == &fwabf_default_route.dr4.fib_node) ?
                         FIB_PROTOCOL_IP4 : FIB_PROTOCOL_IP6;
  fwabf_default_route_refresh_dpo(proto);
  return (FIB_NODE_BACK_WALK_CONTINUE);
}

static void fwabf_default_route_refresh_dpo(fib_protocol_t proto)
{
  dpo_id_t                  dpo = DPO_INVALID;
  dpo_id_t                  dpo_i;
  index_t                   *p_adj_index, adj_index;
  fib_node_index_t          fib_entry_index;
  fib_forward_chain_type_t  fwd_chain_type;
  fwabf_default_route_t*    dr = &fwabf_default_route;
  load_balance_t*           lb;
  u32**                     p_adj_index_list;
  u32*                      adj_index_map;

  if (proto == FIB_PROTOCOL_IP4)
    {
      fwd_chain_type    = FIB_FORW_CHAIN_TYPE_UNICAST_IP4;
      fib_entry_index   = dr->dr4.fib_entry_index;
      adj_index_map     = dr->dr4.adj_index_map;
      p_adj_index_list  = &dr->dr4.adj_index_list;
    }
  else
    {
      fwd_chain_type    = FIB_FORW_CHAIN_TYPE_UNICAST_IP6;
      fib_entry_index   = dr->dr6.fib_entry_index;
      adj_index_map     = dr->dr6.adj_index_map;
      p_adj_index_list  = &dr->dr6.adj_index_list;
    }

  /* Get new default route adjacencies.
  */
  fib_entry_contribute_forwarding (fib_entry_index, fwd_chain_type, &dpo);

  /* Remove currently stored default route adjacencies.
  */
  vec_foreach(p_adj_index, *p_adj_index_list)
    {
      adj_index_map[*p_adj_index] = 0;
    }
  vec_free(*p_adj_index_list);

  /* Now store new default route adjacencies.
   * Note the FIB entry root DPO is always of DPO_LOAD_BALANCE type even if it
   * has only one actual DPO.
   */
  if (PREDICT_TRUE(dpo.dpoi_type == DPO_LOAD_BALANCE))
  {
    lb = load_balance_get (dpo.dpoi_index);
    for (u32 i = 0; i < lb->lb_n_buckets; i++)
    {
      dpo_i = *(load_balance_get_bucket_i (lb, i));
      if (PREDICT_TRUE(FWABF_DPO_ADJACENCY_UP(dpo_i)))
      {
        adj_index = dpo_i.dpoi_index;
        ASSERT(adj_index < FWABF_MAX_ADJ_INDEX);
        vec_add1(*p_adj_index_list, adj_index);
        adj_index_map[adj_index] = 1;
      }
    }
  }
  dpo_reset (&dpo);
}

static void fwabf_default_route_init()
{
  fwabf_default_route_ip46_t* dr4 = &fwabf_default_route.dr4;
  fwabf_default_route_ip46_t* dr6 = &fwabf_default_route.dr6;

  if (dr4->fib_entry_index == ~0)
  {
    dr4->fib_entry_index = fib_table_lookup(0 /*fib_index*/, &dr4->fib_prefix);
    if (dr4->fib_entry_index != ~0)
      {
        dr4->sibling_index = fib_entry_child_add (
                dr4->fib_entry_index, fwabf_default_route.fib_node_type, FIB_PROTOCOL_IP4);
        fwabf_default_route_refresh_dpo (FIB_PROTOCOL_IP4);
      }
  }
  if (dr6->fib_entry_index == ~0)
  {
    dr6->fib_entry_index = fib_table_lookup(0 /*fib_index*/, &dr6->fib_prefix);
    if (dr6->fib_entry_index != ~0)
      {
        dr6->sibling_index = fib_entry_child_add (
                dr6->fib_entry_index, fwabf_default_route.fib_node_type, FIB_PROTOCOL_IP6);
        fwabf_default_route_refresh_dpo (FIB_PROTOCOL_IP6);
      }
  }
}

static clib_error_t *
fwabf_link_show_default_route_cmd (
        vlib_main_t * vm, unformat_input_t * input, vlib_cli_command_t * cmd)
{
  fwabf_default_route_t* dr = &fwabf_default_route;
  index_t   *adj_index, *adj_index_list;
  u32      verbose = 0;
  u32      is_ip4  = 1;
  fib_node_index_t  fib_entry_index;

  while (unformat_check_input (input) != UNFORMAT_END_OF_INPUT)
    {
      if (unformat (input, "verbose"))
        verbose = 1;
      else if (unformat (input, "ip6"))
        is_ip4 = 0;
      else
        return (clib_error_return (0, "unknown input '%U'",
				                           format_unformat_error, input));
    }

  if (is_ip4 == 1)
    {
      fib_entry_index = dr->dr4.fib_entry_index;
      adj_index_list  = dr->dr4.adj_index_list;
    }
    else
    {
      fib_entry_index = dr->dr6.fib_entry_index;
      adj_index_list  = dr->dr6.adj_index_list;
    }

  vlib_cli_output(vm, "FIB\n");
  vlib_cli_output(vm, "=============\n");
  if (fib_entry_index != ~0)
  {
    vlib_cli_output(vm, "%U\n", format_fib_entry, fib_entry_index,
        (verbose ? FIB_ENTRY_FORMAT_DETAIL2 : FIB_ENTRY_FORMAT_DETAIL));
  }

  vlib_cli_output(vm, "\nFWABF\n");
  vlib_cli_output(vm, "=============\n");
  vec_foreach(adj_index, adj_index_list)
    {
      vlib_cli_output(vm, "[%d] %U\n", *adj_index,
          format_ip_adjacency, *adj_index,
          (verbose ? FORMAT_IP_ADJACENCY_DETAIL : FORMAT_IP_ADJACENCY_BRIEF));
    }

  return (NULL);
}

/* *INDENT-OFF* */
VLIB_CLI_COMMAND (fwabf_default_route_show_cmd_node, static) = {
  .path = "show fwabf default_route",
  .function = fwabf_link_show_default_route_cmd,
  .short_help = "show fwabf default_route [verbose]",
  .is_mp_safe = 1,
};
/* *INDENT-ON* */



static
clib_error_t * fwabf_links_init (vlib_main_t * vm)
{
  /*
   * Register fwabf_sw_interface with FIB graph, so it can be inserted into
   * the graph in order to get forwarding updates.
   */
  fwabf_link_fib_node_type = fib_node_register_new_type (&fwabf_sw_interface_vft);

  /*
   * Initialize array of labels, elements of which are lists of interfaces
   * marked with label. We preallocate it as label range is know in advance
   * and is pretty small: [0-254].
   */
  vec_validate(fwabf_labels, FWABF_MAX_LABEL);
  for (u32 i = 0; i < vec_len(fwabf_labels); i++)
  {
    memset(&fwabf_labels[i], 0, sizeof(fwabf_labels[i]));
    fwabf_labels[i].sw_if_index = INDEX_INVALID;
  }

  /*
   * Initialize array of adjacencies, elements of which are labels.
   * We preallocate it as number of adjacencies is limited by 0xFFFF.
   */
  vec_validate_init_empty(adj_indexes_to_labels,           FWABF_MAX_ADJ_INDEX, FWABF_INVALID_LABEL);
  vec_validate_init_empty(adj_indexes_to_reachable_labels, FWABF_MAX_ADJ_INDEX, FWABF_INVALID_LABEL);

  /*
   * Initialize default route adjacencies. They might be needed by Policy.
   * See usage of default_route_adj_indexes for more details.
   */
  fwabf_default_route_t* dr = &fwabf_default_route;
  memset(dr, 0, sizeof(*dr));
  dr->fib_node_vft.fnv_get       = fwabf_default_route_fnv_get_node;
  dr->fib_node_vft.fnv_last_lock = fwabf_default_route_fnv_last_lock_gone;
  dr->fib_node_vft.fnv_back_walk = fwabf_default_route_fnv_back_walk;
  dr->fib_node_type              = fib_node_register_new_type (&dr->fib_node_vft);
  fib_node_init (&dr->dr4.fib_node, dr->fib_node_type);
  fib_node_init (&dr->dr6.fib_node, dr->fib_node_type);
  dr->dr4.fib_entry_index        = ~0;
  dr->dr4.fib_prefix.fp_proto    = FIB_PROTOCOL_IP4;
  vec_validate_init_empty(dr->dr4.adj_index_map, FWABF_MAX_ADJ_INDEX, 0);
  dr->dr6.fib_entry_index        = ~0;
  dr->dr6.fib_prefix.fp_proto    = FIB_PROTOCOL_IP6;
  vec_validate_init_empty(dr->dr6.adj_index_map, FWABF_MAX_ADJ_INDEX, 0);

  return (NULL);
}

VLIB_INIT_FUNCTION (fwabf_links_init);

/*
 * fd.io coding-style-patch-verification: ON
 *
 * Local Variables:
 * eval: (c-set-style "gnu")
 * End:
 */<|MERGE_RESOLUTION|>--- conflicted
+++ resolved
@@ -196,10 +196,6 @@
  */
 static void fwabf_link_refresh_dpo(fwabf_link_t* link);
 static fwabf_link_t* fwabf_links_find_link(u32 sw_if_index);
-<<<<<<< HEAD
-static dpo_id_t fwabf_links_get_labeled_dpo (fwabf_label_t fwlabel);
-=======
->>>>>>> 4b66a383
 static void fwabf_default_route_init();
 static void fwabf_default_route_refresh_dpo(fib_protocol_t proto);
 
@@ -462,15 +458,6 @@
   return 0;  /*No even single labeled DPO was found*/
 }
 
-<<<<<<< HEAD
-/**
- * Fetches DPO of the interface with provided label (either tunnel or WAN).
- *
- * @param fwlabel       FWABF label.
- * @return DPO of alive tunnel/WAN inteface or DPO_INVALID if not found.
- */
-static dpo_id_t fwabf_links_get_labeled_dpo (fwabf_label_t fwlabel)
-=======
 int fwabf_links_is_dpo_default_route (
                             const load_balance_t* lb,
                             dpo_proto_t           proto)
@@ -494,7 +481,6 @@
 }
 
 dpo_id_t fwabf_links_get_labeled_dpo (fwabf_label_t fwlabel)
->>>>>>> 4b66a383
 {
   dpo_id_t              invalid_dpo = DPO_INVALID;
   fwabf_label_data_t*   label;
@@ -504,11 +490,7 @@
   label = &fwabf_labels[fwlabel];
 
   link = &fwabf_links[label->sw_if_index];
-<<<<<<< HEAD
   if (PREDICT_TRUE(FWABF_DPO_ADJACENCY_UP(link->dpo) && link->quality.loss < 100))
-=======
-  if (PREDICT_TRUE(link->dpo.dpoi_type == DPO_ADJACENCY && link->quality.loss < 100))
->>>>>>> 4b66a383
     {
       label->counter_enforced_hits++;
       return link->dpo;
