--- conflicted
+++ resolved
@@ -270,12 +270,8 @@
     if (!p)
       return -1;
     unformat_init_string (&input, p, strlen(p));
-<<<<<<< HEAD
-    unformat(&input, "%U", unformat_ip4_address, a);
-=======
     if (!unformat (&input, "%U", unformat_ip4_address, a))
       return -1;
->>>>>>> 3f79e274
     return 0;
 }
 
@@ -288,13 +284,9 @@
     if (!p)
       return -1;
     unformat_init_string (&input, p, strlen(p));
-<<<<<<< HEAD
-    unformat(&input, "%U/%d", unformat_ip4_address, &a->address, &a->len);
-=======
     if (!unformat (&input, "%U/%d", unformat_ip4_address, &a->address,
 		   &a->len))
       return -1;
->>>>>>> 3f79e274
     return 0;
 }
 
@@ -313,12 +305,8 @@
     if (!p)
       return -1;
     unformat_init_string (&input, p, strlen(p));
-<<<<<<< HEAD
-    unformat(&input, "%U", unformat_ip6_address, a);
-=======
     if (!unformat (&input, "%U", unformat_ip6_address, a))
       return -1;
->>>>>>> 3f79e274
     return 0;
 }
 
@@ -331,12 +319,8 @@
   if (!p)
     return -1;
   unformat_init_string (&input, p, strlen(p));
-<<<<<<< HEAD
-  unformat(&input, "%U/%d", unformat_ip6_address, &a->address, &a->len);
-=======
   if (!unformat (&input, "%U/%d", unformat_ip6_address, &a->address, &a->len))
     return -1;
->>>>>>> 3f79e274
   return 0;
 }
 
@@ -429,12 +413,8 @@
 
   char *p = cJSON_GetStringValue(o);
   unformat_init_string (&input, p, strlen(p));
-<<<<<<< HEAD
-  unformat(&input, "%U", unformat_mac_address, a);
-=======
   if (!unformat (&input, "%U", unformat_mac_address, a))
     return -1;
->>>>>>> 3f79e274
   return 0;
 }
 
