/*
 * Copyright (c) 2020 Cisco and/or its affiliates.
 * Licensed under the Apache License, Version 2.0 (the "License");
 * you may not use this file except in compliance with the License.
 * You may obtain a copy of the License at:
 *
 *     http://www.apache.org/licenses/LICENSE-2.0
 *
 * Unless required by applicable law or agreed to in writing, software
 * distributed under the License is distributed on an "AS IS" BASIS,
 * WITHOUT WARRANTIES OR CONDITIONS OF ANY KIND, either express or implied.
 * See the License for the specific language governing permissions and
 * limitations under the License.
 */

#ifndef included_json_convert_h
#define included_json_convert_h

#include <stdbool.h>
#include <vppinfra/cJSON.h>
#include <vnet/ethernet/mac_address.h>
#include <vnet/ip/ip6_packet.h>
#include <vnet/ip/ip_types.api_types.h>
#include <vnet/ethernet/ethernet_types.api_types.h>

#define foreach_vat2_fromjson                   \
  _(i8)                                         \
  _(u8)                                         \
  _(i16)                                        \
  _(u16)                                        \
  _(i32)                                        \
  _(u32)                                        \
  _(u64)                                        \
  _(f64)

#define _(T)                                    \
  int vl_api_ ##T## _fromjson(cJSON *o, T *d);
foreach_vat2_fromjson
#undef _

<<<<<<< HEAD
int vl_api_bool_fromjson(cJSON *o, bool *d);
  int vl_api_ip4_address_t_fromjson (void **mp, int *len, cJSON *o,
				     vl_api_ip4_address_t *a);
  int vl_api_ip4_prefix_t_fromjson (void **mp, int *len, cJSON *o,
				    vl_api_ip4_prefix_t *a);
  int vl_api_ip4_address_with_prefix_t_fromjson (void **mp, int *len, cJSON *o,
						 vl_api_ip4_prefix_t *a);
  int vl_api_ip6_address_t_fromjson (void **mp, int *len, cJSON *o,
				     vl_api_ip6_address_t *a);
  int vl_api_ip6_prefix_t_fromjson (void **mp, int *len, cJSON *o,
				    vl_api_ip6_prefix_t *a);
  int vl_api_ip6_address_with_prefix_t_fromjson (void **mp, int *len, cJSON *o,
						 vl_api_ip6_prefix_t *a);
  int vl_api_address_t_fromjson (void **mp, int *len, cJSON *o,
				 vl_api_address_t *a);
  int vl_api_prefix_t_fromjson (void **mp, int *len, cJSON *o,
				vl_api_prefix_t *a);
  int vl_api_address_with_prefix_t_fromjson (void **mp, int *len, cJSON *o,
					     vl_api_prefix_t *a);
  int vl_api_mac_address_t_fromjson (void **mp, int *len, cJSON *o,
				     vl_api_mac_address_t *a);

  uword unformat_ip4_address (unformat_input_t *input, va_list *args);
  uword unformat_ip6_address (unformat_input_t *input, va_list *args);
  u8 *format_ip6_address (u8 *s, va_list *args);
  uword unformat_mac_address (unformat_input_t *input, va_list *args);
  u8 *format_ip4_address (u8 *s, va_list *args);
  u8 *format_vl_api_interface_index_t (u8 *s, va_list *args);
  uword unformat_vl_api_interface_index_t (unformat_input_t *input,
					   va_list *args);
  u8 *format_vl_api_timestamp_t (u8 *s, va_list *args);
  u8 *format_vl_api_timedelta_t (u8 *s, va_list *args);
  uword unformat_vl_api_timedelta_t (unformat_input_t *input, va_list *args);
  uword unformat_vl_api_timestamp_t (unformat_input_t *input, va_list *args);
  u8 *format_vl_api_gbp_scope_t (u8 *s, va_list *args);
  uword unformat_vl_api_gbp_scope_t (unformat_input_t *input, va_list *args);

  int vl_api_c_string_to_api_string (const char *buf, vl_api_string_t *str);
  void vl_api_string_cJSON_AddToObject (cJSON *const object,
					const char *const name,
					vl_api_string_t *astr);

  u8 *u8string_fromjson (cJSON *o, char *fieldname);
  int u8string_fromjson2 (cJSON *o, char *fieldname, u8 *data);
  int vl_api_u8_string_fromjson (cJSON *o, u8 *s, int len);
=======
  /* Prototypes */
  int
  vl_api_bool_fromjson (cJSON *o, bool *d);
int vl_api_ip4_address_t_fromjson (void **mp, int *len, cJSON *o,
				   vl_api_ip4_address_t *a);
int vl_api_ip4_prefix_t_fromjson (void **mp, int *len, cJSON *o,
				  vl_api_ip4_prefix_t *a);
int vl_api_ip4_address_with_prefix_t_fromjson (void **mp, int *len, cJSON *o,
					       vl_api_ip4_prefix_t *a);
int vl_api_ip6_address_t_fromjson (void **mp, int *len, cJSON *o,
				   vl_api_ip6_address_t *a);
int vl_api_ip6_prefix_t_fromjson (void **mp, int *len, cJSON *o,
				  vl_api_ip6_prefix_t *a);
int vl_api_ip6_address_with_prefix_t_fromjson (void **mp, int *len, cJSON *o,
					       vl_api_ip6_prefix_t *a);
int vl_api_address_t_fromjson (void **mp, int *len, cJSON *o,
			       vl_api_address_t *a);
int vl_api_prefix_t_fromjson (void **mp, int *len, cJSON *o,
			      vl_api_prefix_t *a);
int vl_api_address_with_prefix_t_fromjson (void **mp, int *len, cJSON *o,
					   vl_api_prefix_t *a);
int vl_api_mac_address_t_fromjson (void **mp, int *len, cJSON *o,
				   vl_api_mac_address_t *a);

uword unformat_ip4_address (unformat_input_t *input, va_list *args);
uword unformat_ip6_address (unformat_input_t *input, va_list *args);
u8 *format_ip6_address (u8 *s, va_list *args);
uword unformat_mac_address (unformat_input_t *input, va_list *args);
u8 *format_ip4_address (u8 *s, va_list *args);
u8 *format_vl_api_interface_index_t (u8 *s, va_list *args);
u8 *format_vl_api_timestamp_t (u8 *s, va_list *args);
u8 *format_vl_api_timedelta_t (u8 *s, va_list *args);
uword unformat_vl_api_timedelta_t (unformat_input_t *input, va_list *args);
uword unformat_vl_api_timestamp_t (unformat_input_t *input, va_list *args);
u8 *format_vl_api_gbp_scope_t (u8 *s, va_list *args);
uword unformat_vl_api_gbp_scope_t (unformat_input_t *input, va_list *args);

int vl_api_c_string_to_api_string (const char *buf, vl_api_string_t *str);
void vl_api_string_cJSON_AddToObject (cJSON *const object,
				      const char *const name,
				      vl_api_string_t *astr);

u8 *u8string_fromjson (cJSON *o, char *fieldname);
int u8string_fromjson2 (cJSON *o, char *fieldname, u8 *data);
int vl_api_u8_string_fromjson (cJSON *o, u8 *s, int len);
>>>>>>> 3f79e274

#define foreach_vat2_tojson                     \
  _(ip4_address)                                \
  _(ip4_prefix)                                 \
  _(ip6_address)                                \
  _(ip6_prefix)                                 \
  _(address)                                    \
  _(prefix)                                     \
  _(mac_address)

#define _(T)                                    \
  cJSON *vl_api_ ##T## _t_tojson(vl_api_ ##T## _t *);
  foreach_vat2_tojson
#undef _

cJSON *vl_api_ip4_address_with_prefix_t_tojson (vl_api_ip4_prefix_t *a);
cJSON *vl_api_ip6_address_with_prefix_t_tojson (vl_api_ip6_prefix_t *a);
cJSON *vl_api_address_with_prefix_t_tojson (vl_api_prefix_t *a);

#endif<|MERGE_RESOLUTION|>--- conflicted
+++ resolved
@@ -38,53 +38,6 @@
 foreach_vat2_fromjson
 #undef _
 
-<<<<<<< HEAD
-int vl_api_bool_fromjson(cJSON *o, bool *d);
-  int vl_api_ip4_address_t_fromjson (void **mp, int *len, cJSON *o,
-				     vl_api_ip4_address_t *a);
-  int vl_api_ip4_prefix_t_fromjson (void **mp, int *len, cJSON *o,
-				    vl_api_ip4_prefix_t *a);
-  int vl_api_ip4_address_with_prefix_t_fromjson (void **mp, int *len, cJSON *o,
-						 vl_api_ip4_prefix_t *a);
-  int vl_api_ip6_address_t_fromjson (void **mp, int *len, cJSON *o,
-				     vl_api_ip6_address_t *a);
-  int vl_api_ip6_prefix_t_fromjson (void **mp, int *len, cJSON *o,
-				    vl_api_ip6_prefix_t *a);
-  int vl_api_ip6_address_with_prefix_t_fromjson (void **mp, int *len, cJSON *o,
-						 vl_api_ip6_prefix_t *a);
-  int vl_api_address_t_fromjson (void **mp, int *len, cJSON *o,
-				 vl_api_address_t *a);
-  int vl_api_prefix_t_fromjson (void **mp, int *len, cJSON *o,
-				vl_api_prefix_t *a);
-  int vl_api_address_with_prefix_t_fromjson (void **mp, int *len, cJSON *o,
-					     vl_api_prefix_t *a);
-  int vl_api_mac_address_t_fromjson (void **mp, int *len, cJSON *o,
-				     vl_api_mac_address_t *a);
-
-  uword unformat_ip4_address (unformat_input_t *input, va_list *args);
-  uword unformat_ip6_address (unformat_input_t *input, va_list *args);
-  u8 *format_ip6_address (u8 *s, va_list *args);
-  uword unformat_mac_address (unformat_input_t *input, va_list *args);
-  u8 *format_ip4_address (u8 *s, va_list *args);
-  u8 *format_vl_api_interface_index_t (u8 *s, va_list *args);
-  uword unformat_vl_api_interface_index_t (unformat_input_t *input,
-					   va_list *args);
-  u8 *format_vl_api_timestamp_t (u8 *s, va_list *args);
-  u8 *format_vl_api_timedelta_t (u8 *s, va_list *args);
-  uword unformat_vl_api_timedelta_t (unformat_input_t *input, va_list *args);
-  uword unformat_vl_api_timestamp_t (unformat_input_t *input, va_list *args);
-  u8 *format_vl_api_gbp_scope_t (u8 *s, va_list *args);
-  uword unformat_vl_api_gbp_scope_t (unformat_input_t *input, va_list *args);
-
-  int vl_api_c_string_to_api_string (const char *buf, vl_api_string_t *str);
-  void vl_api_string_cJSON_AddToObject (cJSON *const object,
-					const char *const name,
-					vl_api_string_t *astr);
-
-  u8 *u8string_fromjson (cJSON *o, char *fieldname);
-  int u8string_fromjson2 (cJSON *o, char *fieldname, u8 *data);
-  int vl_api_u8_string_fromjson (cJSON *o, u8 *s, int len);
-=======
   /* Prototypes */
   int
   vl_api_bool_fromjson (cJSON *o, bool *d);
@@ -130,7 +83,6 @@
 u8 *u8string_fromjson (cJSON *o, char *fieldname);
 int u8string_fromjson2 (cJSON *o, char *fieldname, u8 *data);
 int vl_api_u8_string_fromjson (cJSON *o, u8 *s, int len);
->>>>>>> 3f79e274
 
 #define foreach_vat2_tojson                     \
   _(ip4_address)                                \
