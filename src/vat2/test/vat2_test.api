/*
 * Copyright (c) 2020 Cisco and/or its affiliates.
 * Licensed under the Apache License, Version 2.0 (the "License");
 * you may not use this file except in compliance with the License.
 * You may obtain a copy of the License at:
 *
 *     http://www.apache.org/licenses/LICENSE-2.0
 *
 * Unless required by applicable law or agreed to in writing, software
 * distributed under the License is distributed on an "AS IS" BASIS,
 * WITHOUT WARRANTIES OR CONDITIONS OF ANY KIND, either express or implied.
 * See the License for the specific language governing permissions and
 * limitations under the License.
 */

import "vnet/ip/ip_types.api";
import "vnet/interface_types.api";

autoreply define test_prefix {
  vl_api_prefix_t pref;
};

enumflag test_enumflags {
  RED = 0x1,
  BLUE = 0x2,
  GREEN = 0x4,
};

autoreply define test_enum {
  vl_api_test_enumflags_t flags;
};

typedef test_stringtype {
  string str[];
};

autoreply define test_string {
  vl_api_test_stringtype_t str;
};

autoreply define test_string2 {
  string str[];
};

/* Test of toplevel VLA with basetype */
autoreply define test_vla {
  u32 count;
  u32 vla[count];
};

/* Test of toplevel VLA with u8 */
autoreply define test_vla2 {
  u32 count;
  u8 vla[count];
};
/* Test of toplevel VLA with user type */
typedef test_vlatype {
  u32 data;
};
autoreply define test_vla3 {
  u32 count;
  vl_api_test_vlatype_t vla[count];
};
/* Test of typedefed VLA */
typedef test_vlatype2 {
  u32 count;
  u32 vla[count];
};
autoreply define test_vla4 {
  vl_api_test_vlatype2_t data;
};
/* u8 string in typedef */
typedef test_vlatype3 {
  u32 count;
  u8 vla[count];
};
autoreply define test_vla5 {
  vl_api_test_vlatype3_t data;
};

/* Addresses */
autoreply define test_addresses {
  vl_api_address_t a;
};
autoreply define test_addresses2 {
  vl_api_address_t a[2];
};
autoreply define test_addresses3 {
  u32 n;
  vl_api_address_t a[n];
};

/* Empty */
autoreply define test_empty {
  u32 client_index;
  u32 context;
<<<<<<< HEAD
=======
};

/* Interface */
autoreply define test_interface {
  vl_api_interface_index_t sw_if_index;
>>>>>>> 3f79e274
};<|MERGE_RESOLUTION|>--- conflicted
+++ resolved
@@ -94,12 +94,9 @@
 autoreply define test_empty {
   u32 client_index;
   u32 context;
-<<<<<<< HEAD
-=======
 };
 
 /* Interface */
 autoreply define test_interface {
   vl_api_interface_index_t sw_if_index;
->>>>>>> 3f79e274
 };