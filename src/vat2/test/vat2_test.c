--- conflicted
+++ resolved
@@ -162,14 +162,11 @@
     .tojson = (tojson_fn_t) vl_api_test_empty_t_tojson,
     .fromjson = (fromjson_fn_t) vl_api_test_empty_t_fromjson,
   },
-<<<<<<< HEAD
-=======
   {
     .name = "test_interface",
     .tojson = (tojson_fn_t) vl_api_test_interface_t_tojson,
     .fromjson = (fromjson_fn_t) vl_api_test_interface_t_fromjson,
   },
->>>>>>> 3f79e274
 };
 
 struct tests tests[] = {
@@ -198,10 +195,7 @@
   { .s = "{\"_msgname\": \"test_addresses3\", \"n\": 2, \"a\": "
 	 "[\"2001:db8::23\", \"2001:db8::23\"] }" },
   { .s = "{\"_msgname\": \"test_empty\"}" },
-<<<<<<< HEAD
-=======
   { .s = "{\"_msgname\": \"test_interface\", \"sw_if_index\": 100 }" },
->>>>>>> 3f79e274
 };
 
 int main (int argc, char **argv)
