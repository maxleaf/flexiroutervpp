--- conflicted
+++ resolved
@@ -316,20 +316,10 @@
   struct iphdr * ip = (void *) p;
   struct udphdr * udp = (void *) (ip + 1);
 
-<<<<<<< HEAD
-  u16 source = udp->uh_sport;
-  u16 dest = udp->uh_dport;
-
-  s = format (s, "udp %U:%U -> %U:%U", format_network_address, AF_INET,
-	      &ip->saddr, format_network_port, IPPROTO_UDP, ntohs (source),
-	      format_network_address, AF_INET, &ip->daddr, format_network_port,
-	      IPPROTO_UDP, ntohs (dest));
-=======
   s = format (s, "udp %U:%U -> %U:%U", format_network_address, AF_INET,
 	      &ip->saddr, format_network_port, IPPROTO_UDP,
 	      ntohs (udp->source), format_network_address, AF_INET, &ip->daddr,
 	      format_network_port, IPPROTO_UDP, ntohs (udp->dest));
->>>>>>> 3f79e274
 
   return s;
 }
