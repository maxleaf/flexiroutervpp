/*
 * Copyright (c) 2020 Cisco and/or its affiliates.
 * Licensed under the Apache License, Version 2.0 (the "License");
 * you may not use this file except in compliance with the License.
 * You may obtain a copy of the License at:
 *
 *     http://www.apache.org/licenses/LICENSE-2.0
 *
 * Unless required by applicable law or agreed to in writing, software
 * distributed under the License is distributed on an "AS IS" BASIS,
 * WITHOUT WARRANTIES OR CONDITIONS OF ANY KIND, either express or implied.
 * See the License for the specific language governing permissions and
 * limitations under the License.
 */

#ifndef SRC_SVM_FIFO_TYPES_H_
#define SRC_SVM_FIFO_TYPES_H_

#include <svm/ssvm.h>
#include <vppinfra/clib.h>
#include <vppinfra/rbtree.h>
#include <vppinfra/lock.h>

#define FS_MIN_LOG2_CHUNK_SZ 12 /**< also min fifo size */
#define FS_MAX_LOG2_CHUNK_SZ 22 /**< 4MB max chunk size */
#define FS_CHUNK_VEC_LEN     11 /**< number of chunk sizes */

STATIC_ASSERT ((FS_MAX_LOG2_CHUNK_SZ - FS_MIN_LOG2_CHUNK_SZ) ==
		 FS_CHUNK_VEC_LEN - 1,
	       "update chunk sizes");

#define SVM_FIFO_TRACE 			(0)
#define SVM_FIFO_MAX_EVT_SUBSCRIBERS	7

typedef struct fifo_segment_header_ fifo_segment_header_t;
typedef uword fs_sptr_t;

typedef struct svm_fifo_chunk_
{
  u32 start_byte;		/**< chunk start byte */
  u32 length;			/**< length of chunk in bytes */
  fs_sptr_t next;		/**< pointer to next chunk in linked-lists */
  rb_node_index_t enq_rb_index;	/**< enq node index if chunk in rbtree */
  rb_node_index_t deq_rb_index;	/**< deq node index if chunk in rbtree */
  u8 data[0];			/**< start of chunk data */
} svm_fifo_chunk_t;

typedef struct
{
  u32 next;	/**< Next linked-list element pool index */
  u32 prev;	/**< Previous linked-list element pool index */
  u32 start;	/**< Start of segment, normalized*/
  u32 length;	/**< Length of segment */
} ooo_segment_t;

typedef struct
{
  u32 offset;
  u32 len;
  u32 action;
} svm_fifo_trace_elem_t;

typedef struct svm_fifo_shr_
{
  CLIB_CACHE_LINE_ALIGN_MARK (shared);
  fs_sptr_t start_chunk;	/**< first chunk in fifo chunk list */
  fs_sptr_t end_chunk;		/**< end chunk in fifo chunk list */
  volatile u32 has_event;	/**< non-zero if deq event exists */
  u32 min_alloc;		/**< min chunk alloc if space available */
  u32 size;			/**< size of the fifo in bytes */
  u32 master_session_index;	/**< session layer session index */
  u32 client_session_index;	/**< app session index */
  u8 slice_index;		/**< segment slice for fifo */
  fs_sptr_t next;		/**< next in freelist */

  CLIB_CACHE_LINE_ALIGN_MARK (consumer);
  fs_sptr_t head_chunk;		/**< tracks chunk where head lands */
  u32 head;			/**< fifo head position/byte */
  volatile u32 want_deq_ntf;	/**< producer wants nudge */
  volatile u32 has_deq_ntf;

  CLIB_CACHE_LINE_ALIGN_MARK (producer);
  u32 tail;			/**< fifo tail position/byte */
  fs_sptr_t tail_chunk;		/**< tracks chunk where tail lands */
  volatile u8 n_subscribers;	/**< Number of subscribers for io events */
  u8 subscribers[SVM_FIFO_MAX_EVT_SUBSCRIBERS];
} svm_fifo_shared_t;

typedef struct _svm_fifo
{
  CLIB_CACHE_LINE_ALIGN_MARK (cacheline);
  svm_fifo_shared_t *shr;	 /**< shared fifo in fifo segment memory */
  fifo_segment_header_t *fs_hdr; /**< fifo segment header for fifo */
  rb_tree_t ooo_enq_lookup;	 /**< rbtree for ooo enq chunk lookup */
  rb_tree_t ooo_deq_lookup;	 /**< rbtree for ooo deq chunk lookup */
  svm_fifo_chunk_t *ooo_deq;	 /**< last chunk used for ooo dequeue */
  svm_fifo_chunk_t *ooo_enq;	 /**< last chunk used for ooo enqueue */
  ooo_segment_t *ooo_segments;	 /**< Pool of ooo segments */
  u32 ooos_list_head;		 /**< Head of out-of-order linked-list */
  u32 ooos_newest;		 /**< Last segment to have been updated */

  u8 flags;		  /**< fifo flags */
  u8 master_thread_index; /**< session layer thread index */
  u8 client_thread_index; /**< app worker index */
  i8 refcnt;		  /**< reference count  */
  u32 segment_manager;	  /**< session layer segment manager index */
  u32 segment_index;	  /**< segment index in segment manager */

  struct _svm_fifo *next; /**< prev in active chain */
  struct _svm_fifo *prev; /**< prev in active chain */

<<<<<<< HEAD
  svm_fifo_chunk_t **chunks_at_attach; /**< chunks to be accounted at detach */
=======
  svm_fifo_chunk_t *chunks_at_attach; /**< chunks to be accounted at detach */
  svm_fifo_shared_t *hdr_at_attach;   /**< hdr to be freed at detach */
>>>>>>> 3f79e274

#if SVM_FIFO_TRACE
  svm_fifo_trace_elem_t *trace;
#endif
} svm_fifo_t;

typedef struct fifo_segment_slice_
{
  fs_sptr_t free_chunks[FS_CHUNK_VEC_LEN]; /**< Free chunks by size */
  fs_sptr_t free_fifos;			/**< Freelists of fifo shared hdrs  */
  uword n_fl_chunk_bytes;		/**< Chunk bytes on freelist */
  uword virtual_mem;			/**< Slice sum of all fifo sizes */
  u32 num_chunks[FS_CHUNK_VEC_LEN];	/**< Allocated chunks by chunk size */

  CLIB_CACHE_LINE_ALIGN_MARK (lock);
  u32 chunk_lock;
} fifo_segment_slice_t;

typedef struct fifo_slice_private_
{
  clib_mem_bulk_handle_t fifos; /**< Bulk fifo allocator */
  uword virtual_mem;		/**< Slice sum of all fifo sizes */
  svm_fifo_t *active_fifos;	/**< Linked list of active RX fifos */
} fifo_slice_private_t;

struct fifo_segment_header_
{
  uword n_cached_bytes;			/**< Cached bytes */
  u32 n_active_fifos;			/**< Number of active fifos */
  u32 n_reserved_bytes;			/**< Bytes not to be allocated */
  u32 max_log2_fifo_size;		/**< Max log2(chunk size) for fs */
  u8 flags;				/**< Segment flags */
  u8 n_slices;				/**< Number of slices */
  u8 high_watermark;			/**< Memory pressure watermark high */
  u8 low_watermark;			/**< Memory pressure watermark low */
  u8 pct_first_alloc;			/**< Pct of fifo size to alloc */
  u8 n_mqs;				/**< Num mqs for mqs segment */
  CLIB_CACHE_LINE_ALIGN_MARK (allocator);
  uword byte_index;
  uword max_byte_index;
  uword start_byte_index;
  CLIB_CACHE_LINE_ALIGN_MARK (slice);
  fifo_segment_slice_t slices[0]; /** Fixed array of slices */
};

void fsh_virtual_mem_update (fifo_segment_header_t * fsh, u32 slice_index,
			     int n_bytes);

always_inline void *
fs_ptr (fifo_segment_header_t *fsh, fs_sptr_t sp)
{
  return sp ? (void *) ((u8 *) fsh + sp) : 0;
}

always_inline fs_sptr_t
fs_sptr (fifo_segment_header_t *fsh, void *p)
{
  return p ? (fs_sptr_t) ((u8 *) p - (u8 *) fsh) : 0;
}

always_inline svm_fifo_chunk_t *
fs_chunk_ptr (fifo_segment_header_t *fsh, fs_sptr_t cp)
{
  return cp ? (svm_fifo_chunk_t *) ((u8 *) fsh + cp) : 0;
}

always_inline fs_sptr_t
fs_chunk_sptr (fifo_segment_header_t *fsh, svm_fifo_chunk_t *c)
{
  return c ? (fs_sptr_t) ((u8 *) c - (u8 *) fsh) : 0;
}

#endif /* SRC_SVM_FIFO_TYPES_H_ */

/*
 * fd.io coding-style-patch-verification: ON
 *
 * Local Variables:
 * eval: (c-set-style "gnu")
 * End:
 */<|MERGE_RESOLUTION|>--- conflicted
+++ resolved
@@ -109,12 +109,8 @@
   struct _svm_fifo *next; /**< prev in active chain */
   struct _svm_fifo *prev; /**< prev in active chain */
 
-<<<<<<< HEAD
-  svm_fifo_chunk_t **chunks_at_attach; /**< chunks to be accounted at detach */
-=======
   svm_fifo_chunk_t *chunks_at_attach; /**< chunks to be accounted at detach */
   svm_fifo_shared_t *hdr_at_attach;   /**< hdr to be freed at detach */
->>>>>>> 3f79e274
 
 #if SVM_FIFO_TRACE
   svm_fifo_trace_elem_t *trace;
