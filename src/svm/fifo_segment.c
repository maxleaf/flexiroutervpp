--- conflicted
+++ resolved
@@ -289,20 +289,12 @@
 
   fs->n_slices = clib_max (fs->n_slices, 1);
   slices_sz = sizeof (fifo_segment_slice_t) * fs->n_slices;
-<<<<<<< HEAD
-
-  seg_start = round_pow2_u64 (pointer_to_uword (seg_data), align);
-  fsh = uword_to_pointer (seg_start, void *);
-  memset (fsh, 0, sizeof (*fsh) + slices_sz);
-
-=======
 
   seg_start = round_pow2_u64 (pointer_to_uword (seg_data), align);
   fsh = uword_to_pointer (seg_start, void *);
   CLIB_MEM_UNPOISON (fsh, seg_sz);
   memset (fsh, 0, sizeof (*fsh) + slices_sz);
 
->>>>>>> 3f79e274
   fsh->byte_index = sizeof (*fsh) + slices_sz;
   fsh->max_byte_index = seg_sz;
   fsh->n_slices = fs->n_slices;
@@ -799,13 +791,6 @@
 }
 
 void
-<<<<<<< HEAD
-fs_fifo_free (fifo_segment_t *fs, svm_fifo_t *f)
-{
-  u32 slice_index = f->shr->slice_index;
-  fifo_slice_private_t *pfss;
-
-=======
 fs_fifo_free (fifo_segment_t *fs, svm_fifo_t *f, u32 slice_index)
 {
   fifo_slice_private_t *pfss;
@@ -813,7 +798,6 @@
   if (CLIB_DEBUG)
     clib_memset (f, 0xfc, sizeof (*f));
 
->>>>>>> 3f79e274
   pfss = &fs->slices[slice_index];
   clib_mem_bulk_free (pfss->fifos, f);
 }
@@ -827,11 +811,8 @@
   for (slice_index = 0; slice_index < fs->n_slices; slice_index++)
     clib_mem_bulk_destroy (fs->slices[slice_index].fifos);
 
-<<<<<<< HEAD
-=======
   vec_free (fs->slices);
 
->>>>>>> 3f79e274
   vec_foreach (fs->mqs, mq)
     vec_free (mq->rings);
 
@@ -960,25 +941,12 @@
   f->ooo_enq = f->ooo_deq = 0;
   f->prev = 0;
 
-<<<<<<< HEAD
-  fs_fifo_free (fs, f);
-=======
   fs_fifo_free (fs, f, f->shr->slice_index);
->>>>>>> 3f79e274
 
   fsh_active_fifos_update (fsh, -1);
 }
 
 void
-<<<<<<< HEAD
-fifo_segment_detach_fifo (fifo_segment_t *fs, svm_fifo_t **f)
-{
-  fifo_slice_private_t *pfss;
-  fifo_segment_slice_t *fss;
-  u32 fl_index, slice_index;
-  svm_fifo_chunk_t **c;
-  svm_fifo_t *of = *f;
-=======
 fifo_segment_free_client_fifo (fifo_segment_t *fs, svm_fifo_t *f)
 {
   fs_fifo_free (fs, f, 0 /* clients attach fifos in slice 0 */);
@@ -991,7 +959,6 @@
   fifo_segment_slice_t *fss;
   svm_fifo_t *of = *f;
   u32 slice_index;
->>>>>>> 3f79e274
 
   slice_index = of->master_thread_index;
   fss = fsh_slice_get (fs->h, slice_index);
@@ -1000,50 +967,6 @@
   if (of->flags & SVM_FIFO_F_LL_TRACKED)
     pfss_fifo_del_active_list (pfss, of);
 
-<<<<<<< HEAD
-  /* Update slice counts for chunks that were detached */
-  vec_foreach (c, of->chunks_at_attach)
-    {
-      fl_index = fs_freelist_for_size ((*c)->length);
-      clib_atomic_fetch_sub_rel (&fss->num_chunks[fl_index], 1);
-    }
-  vec_free (of->chunks_at_attach);
-
-  clib_mem_bulk_free (pfss->fifos, *f);
-  *f = 0;
-}
-
-void
-fifo_segment_attach_fifo (fifo_segment_t *fs, svm_fifo_t **f, u32 slice_index)
-{
-  fifo_slice_private_t *pfss;
-  fifo_segment_slice_t *fss;
-  svm_fifo_chunk_t *c;
-  svm_fifo_t *nf, *of;
-  u32 fl_index;
-
-  nf = fs_fifo_alloc (fs, slice_index);
-  clib_memcpy_fast (nf, *f, sizeof (*nf));
-
-  fss = fsh_slice_get (fs->h, slice_index);
-  pfss = fs_slice_private_get (fs, slice_index);
-  fss->virtual_mem += svm_fifo_size (nf);
-  if (nf->flags & SVM_FIFO_F_LL_TRACKED)
-    pfss_fifo_add_active_list (pfss, nf);
-
-  /* Update allocated chunks for fifo segment and build list
-   * of chunks to be freed at detach */
-  of = *f;
-  of->chunks_at_attach = 0;
-
-  c = fs_chunk_ptr (fs->h, nf->shr->start_chunk);
-  while (c)
-    {
-      fl_index = fs_freelist_for_size (c->length);
-      clib_atomic_fetch_add_rel (&fss->num_chunks[fl_index], 1);
-      vec_add1 (of->chunks_at_attach, c);
-      c = fs_chunk_ptr (fs->h, c->next);
-=======
   /* Collect chunks that were provided in return for those detached */
   fsh_slice_collect_chunks (fs->h, fss, of->chunks_at_attach);
   of->chunks_at_attach = 0;
@@ -1180,113 +1103,7 @@
       if (n_fds)
 	svm_msg_q_set_eventfd (mq, fds[i]);
       offset += size;
->>>>>>> 3f79e274
-    }
-
-  nf->shr->slice_index = slice_index;
-  *f = nf;
-}
-
-uword
-fifo_segment_fifo_offset (svm_fifo_t *f)
-{
-  return (u8 *) f->shr - (u8 *) f->fs_hdr;
-}
-
-svm_msg_q_t *
-fifo_segment_msg_q_alloc (fifo_segment_t *fs, u32 mq_index,
-			  svm_msg_q_cfg_t *cfg)
-{
-  fifo_segment_header_t *fsh = fs->h;
-  svm_msg_q_shared_t *smq;
-  svm_msg_q_t *mq;
-  void *base;
-  u32 size;
-
-  if (!fs->mqs)
-    {
-      u32 n_mqs = clib_max (fs->h->n_mqs, 1);
-      vec_validate (fs->mqs, n_mqs - 1);
-    }
-
-  size = svm_msg_q_size_to_alloc (cfg);
-  base = fsh_alloc_aligned (fsh, size, 8);
-  fsh->n_reserved_bytes += size;
-
-  smq = svm_msg_q_init (base, cfg);
-  mq = vec_elt_at_index (fs->mqs, mq_index);
-  svm_msg_q_attach (mq, smq);
-
-  return mq;
-}
-
-svm_msg_q_t *
-fifo_segment_msg_q_attach (fifo_segment_t *fs, uword offset, u32 mq_index)
-{
-  svm_msg_q_t *mq;
-
-  if (!fs->mqs)
-    {
-      u32 n_mqs = clib_max (fs->h->n_mqs, 1);
-      vec_validate (fs->mqs, n_mqs - 1);
-    }
-
-  mq = vec_elt_at_index (fs->mqs, mq_index);
-
-  if (!mq->q.shr)
-    {
-      svm_msg_q_shared_t *smq;
-      smq = (svm_msg_q_shared_t *) ((u8 *) fs->h + offset);
-      svm_msg_q_attach (mq, smq);
-    }
-
-  ASSERT (fifo_segment_msg_q_offset (fs, mq_index) == offset);
-
-  return mq;
-}
-
-void
-fifo_segment_msg_qs_discover (fifo_segment_t *fs, int *fds, u32 n_fds)
-{
-  svm_msg_q_shared_t *smq;
-  u32 n_mqs, size, i;
-  uword offset = 0, n_alloced;
-  svm_msg_q_t *mq;
-
-  n_mqs = fs->h->n_mqs;
-  if (n_fds && n_mqs != n_fds)
-    {
-      clib_warning ("expected %u fds got %u", n_mqs, n_fds);
-      return;
-    }
-
-  vec_validate (fs->mqs, n_mqs - 1);
-  n_alloced = fs->h->n_reserved_bytes - fs->h->start_byte_index;
-  ASSERT (n_alloced % n_mqs == 0);
-  size = n_alloced / n_mqs;
-
-  offset = fs->h->start_byte_index;
-  for (i = 0; i < n_mqs; i++)
-    {
-      mq = vec_elt_at_index (fs->mqs, i);
-      smq = (svm_msg_q_shared_t *) ((u8 *) fs->h + offset);
-      svm_msg_q_attach (mq, smq);
-      if (n_fds)
-	svm_msg_q_set_eventfd (mq, fds[i]);
-      offset += size;
-    }
-}
-
-uword
-fifo_segment_msg_q_offset (fifo_segment_t *fs, u32 mq_index)
-{
-  svm_msg_q_t *mq = vec_elt_at_index (fs->mqs, mq_index);
-
-  if (mq->q.shr == 0)
-    return ~0ULL;
-
-  return (uword) ((u8 *) mq->q.shr - (u8 *) fs->h) -
-	 sizeof (svm_msg_q_shared_t);
+    }
 }
 
 uword
