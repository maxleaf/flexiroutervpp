/*
 * Copyright (c) 2015 Cisco and/or its affiliates.
 * Licensed under the Apache License, Version 2.0 (the "License");
 * you may not use this file except in compliance with the License.
 * You may obtain a copy of the License at:
 *
 *     http://www.apache.org/licenses/LICENSE-2.0
 *
 * Unless required by applicable law or agreed to in writing, software
 * distributed under the License is distributed on an "AS IS" BASIS,
 * WITHOUT WARRANTIES OR CONDITIONS OF ANY KIND, either express or implied.
 * See the License for the specific language governing permissions and
 * limitations under the License.
 */

#ifndef __IP_PUNT_DROP_H__
#define __IP_PUNT_DROP_H__

#include <vnet/ip/ip.h>
#include <vnet/policer/policer.h>
#include <vnet/policer/police_inlines.h>

/**
 * IP4 punt policer configuration
 *   we police the punt rate to prevent overloading the host
 */
typedef struct ip_punt_policer_t_
{
  u32 policer_index;
  u32 fq_index;
} ip_punt_policer_t;

typedef enum ip_punt_policer_next_t_
{
  IP_PUNT_POLICER_NEXT_DROP,
  IP_PUNT_POLICER_NEXT_HANDOFF,
  IP_PUNT_POLICER_N_NEXT,
} ip_punt_policer_next_t;

typedef struct ip_punt_policer_trace_t_
{
  u32 policer_index;
  u32 next;
} ip_punt_policer_trace_t;

#define foreach_ip_punt_policer_error          \
_(DROP, "ip punt policer drop")

typedef enum
{
#define _(sym,str) IP_PUNT_POLICER_ERROR_##sym,
  foreach_ip_punt_policer_error
#undef _
    IP4_PUNT_POLICER_N_ERROR,
} ip_punt_policer_error_t;

extern u8 *format_ip_punt_policer_trace (u8 * s, va_list * args);
extern vlib_node_registration_t ip4_punt_policer_node;
extern ip_punt_policer_t ip4_punt_policer_cfg;
extern vlib_node_registration_t ip6_punt_policer_node;
extern ip_punt_policer_t ip6_punt_policer_cfg;

/**
 * IP punt policing node function
 */
always_inline uword
ip_punt_policer (vlib_main_t * vm,
		 vlib_node_runtime_t * node,
		 vlib_frame_t * frame, u8 arc_index, u32 policer_index)
{
  u32 *from, *to_next, n_left_from, n_left_to_next, next_index;
  u64 time_in_policer_periods;
  vnet_feature_main_t *fm = &feature_main;
  vnet_feature_config_main_t *cm = &fm->feature_config_mains[arc_index];
  vnet_policer_main_t *pm = &vnet_policer_main;
  policer_t *pol = &pm->policers[policer_index];
  u32 pol_thread_index = pol->thread_index;
  u32 this_thread_index = vm->thread_index;

  time_in_policer_periods =
    clib_cpu_time_now () >> POLICER_TICKS_PER_PERIOD_SHIFT;

  from = vlib_frame_vector_args (frame);
  n_left_from = frame->n_vectors;
  next_index = node->cached_next_index;

  if (PREDICT_FALSE (pol_thread_index == ~0))
    {
      /*
       * This is the first packet to use this policer. Set the
       * thread index in the policer to this thread and any
       * packets seen by this node on other threads will
       * be handed off to this one.
       *
       * This could happen simultaneously on another thread.
       */
      clib_atomic_cmp_and_swap (&pol->thread_index, ~0, this_thread_index);
      pol_thread_index = this_thread_index;
    }

  while (n_left_from > 0)
    {
      vlib_get_next_frame (vm, node, next_index, to_next, n_left_to_next);

      while (n_left_from >= 4 && n_left_to_next >= 2)
	{
	  vlib_buffer_t *b0, *b1;
	  u32 next0, next1;
	  u8 act0, act1;
	  u32 bi0, bi1;

	  next0 = next1 = 0;
	  bi0 = to_next[0] = from[0];
	  bi1 = to_next[1] = from[1];

	  from += 2;
	  n_left_from -= 2;
	  to_next += 2;
	  n_left_to_next -= 2;

	  b0 = vlib_get_buffer (vm, bi0);
	  b1 = vlib_get_buffer (vm, bi1);

<<<<<<< HEAD
	  if (PREDICT_FALSE (this_thread_index != pol_thread_index))
	    {
	      next0 = next1 = IP_PUNT_POLICER_NEXT_HANDOFF;
	    }
	  else
	    {

=======
	  act0 = vnet_policer_police (vm, b0, policer_index,
				      time_in_policer_periods, POLICE_CONFORM,
				      true);
	  act1 = vnet_policer_police (vm, b1, policer_index,
				      time_in_policer_periods, POLICE_CONFORM,
				      true);

	  if (PREDICT_FALSE (act0 == QOS_ACTION_HANDOFF))
	    {
	      next0 = next1 = IP_PUNT_POLICER_NEXT_HANDOFF;
	    }
	  else
	    {

>>>>>>> 3f79e274
	      vnet_get_config_data (&cm->config_main,
				    &b0->current_config_index, &next0, 0);
	      vnet_get_config_data (&cm->config_main,
				    &b1->current_config_index, &next1, 0);

<<<<<<< HEAD
	      act0 =
		vnet_policer_police (vm, b0, policer_index,
				     time_in_policer_periods, POLICE_CONFORM);
	      act1 =
		vnet_policer_police (vm, b1, policer_index,
				     time_in_policer_periods, POLICE_CONFORM);

=======
>>>>>>> 3f79e274
	      if (PREDICT_FALSE (act0 == QOS_ACTION_DROP))
		{
		  next0 = IP_PUNT_POLICER_NEXT_DROP;
		  b0->error = node->errors[IP_PUNT_POLICER_ERROR_DROP];
		}
	      if (PREDICT_FALSE (act1 == QOS_ACTION_DROP))
		{
		  next1 = IP_PUNT_POLICER_NEXT_DROP;
		  b1->error = node->errors[IP_PUNT_POLICER_ERROR_DROP];
		}

	      if (PREDICT_FALSE (b0->flags & VLIB_BUFFER_IS_TRACED))
		{
		  ip_punt_policer_trace_t *t =
		    vlib_add_trace (vm, node, b0, sizeof (*t));
		  t->next = next0;
		  t->policer_index = policer_index;
		}
	      if (PREDICT_FALSE (b1->flags & VLIB_BUFFER_IS_TRACED))
		{
		  ip_punt_policer_trace_t *t =
		    vlib_add_trace (vm, node, b1, sizeof (*t));
		  t->next = next1;
		  t->policer_index = policer_index;
		}
	    }

	  vlib_validate_buffer_enqueue_x2 (vm, node, next_index, to_next,
					   n_left_to_next,
					   bi0, bi1, next0, next1);
	}
      while (n_left_from > 0 && n_left_to_next > 0)
	{
	  vlib_buffer_t *b0;
	  u32 next0;
	  u32 bi0;
	  u8 act0;

	  next0 = 0;
	  bi0 = to_next[0] = from[0];

	  from += 1;
	  n_left_from -= 1;
	  to_next += 1;
	  n_left_to_next -= 1;

	  b0 = vlib_get_buffer (vm, bi0);

<<<<<<< HEAD
	  if (PREDICT_FALSE (this_thread_index != pol_thread_index))
=======
	  act0 = vnet_policer_police (vm, b0, policer_index,
				      time_in_policer_periods, POLICE_CONFORM,
				      true);
	  if (PREDICT_FALSE (act0 == QOS_ACTION_HANDOFF))
>>>>>>> 3f79e274
	    {
	      next0 = IP_PUNT_POLICER_NEXT_HANDOFF;
	    }
	  else
	    {
	      vnet_get_config_data (&cm->config_main,
				    &b0->current_config_index, &next0, 0);

<<<<<<< HEAD
	      act0 =
		vnet_policer_police (vm, b0, policer_index,
				     time_in_policer_periods, POLICE_CONFORM);
=======
>>>>>>> 3f79e274
	      if (PREDICT_FALSE (act0 == QOS_ACTION_DROP))
		{
		  next0 = IP_PUNT_POLICER_NEXT_DROP;
		  b0->error = node->errors[IP_PUNT_POLICER_ERROR_DROP];
		}

	      if (PREDICT_FALSE (b0->flags & VLIB_BUFFER_IS_TRACED))
		{
		  ip_punt_policer_trace_t *t =
		    vlib_add_trace (vm, node, b0, sizeof (*t));
		  t->next = next0;
		  t->policer_index = policer_index;
		}
	    }
	  vlib_validate_buffer_enqueue_x1 (vm, node, next_index, to_next,
					   n_left_to_next, bi0, next0);
	}
      vlib_put_next_frame (vm, node, next_index, n_left_to_next);
    }

  return frame->n_vectors;
}

/**
 * IP4 punt redirect per-rx interface configuration
 *   redirect punted traffic to another location.
 */
typedef struct ip_punt_redirect_rx_t_
{
  /**
   * Node linkage into the FIB graph
   */
  fib_node_t node;

  fib_protocol_t fproto;
  fib_forward_chain_type_t payload_type;
  fib_node_index_t pl;
  u32 sibling;

  /**
   * redirect forwarding
   */
  dpo_id_t dpo;
} ip_punt_redirect_rx_t;

/**
 * IP punt redirect configuration
 */
typedef struct ip_punt_redirect_t_
{
  ip_punt_redirect_rx_t *pool;

  /**
   * per-RX interface configuration.
   *  sw_if_index = 0 (from which packets are never received) is used to
   *  indicate 'from-any'
   */
  index_t *redirect_by_rx_sw_if_index[FIB_PROTOCOL_IP_MAX];
} ip_punt_redirect_cfg_t;

extern ip_punt_redirect_cfg_t ip_punt_redirect_cfg;

/**
 * IP punt redirect next nodes
 */
typedef enum ip_punt_redirect_next_t_
{
  IP_PUNT_REDIRECT_NEXT_DROP,
  IP_PUNT_REDIRECT_NEXT_TX,
  IP_PUNT_REDIRECT_NEXT_ARP,
  IP_PUNT_REDIRECT_N_NEXT,
} ip_punt_redirect_next_t;

/**
 * IP Punt redirect trace
 */
typedef struct ip4_punt_redirect_trace_t_
{
  index_t rrxi;
  u32 next;
} ip_punt_redirect_trace_t;

/**
 * Add a punt redirect entry
 */
extern void ip_punt_redirect_add (fib_protocol_t fproto,
				  u32 rx_sw_if_index,
				  fib_forward_chain_type_t ct,
				  fib_route_path_t * rpaths);

extern void ip_punt_redirect_del (fib_protocol_t fproto, u32 rx_sw_if_index);
extern index_t ip_punt_redirect_find (fib_protocol_t fproto,
				      u32 rx_sw_if_index);
extern u8 *format_ip_punt_redirect (u8 * s, va_list * args);

extern u8 *format_ip_punt_redirect_trace (u8 * s, va_list * args);

typedef walk_rc_t (*ip_punt_redirect_walk_cb_t) (u32 rx_sw_if_index,
						 const ip_punt_redirect_rx_t *
						 redirect, void *arg);
extern void ip_punt_redirect_walk (fib_protocol_t fproto,
				   ip_punt_redirect_walk_cb_t cb, void *ctx);

static_always_inline ip_punt_redirect_rx_t *
ip_punt_redirect_get (index_t rrxi)
{
  return (pool_elt_at_index (ip_punt_redirect_cfg.pool, rrxi));
}

always_inline uword
ip_punt_redirect (vlib_main_t * vm,
		  vlib_node_runtime_t * node,
		  vlib_frame_t * frame, u8 arc_index, fib_protocol_t fproto)
{
  u32 *from, *to_next, n_left_from, n_left_to_next, next_index;
  vnet_feature_main_t *fm = &feature_main;
  vnet_feature_config_main_t *cm = &fm->feature_config_mains[arc_index];
  index_t *redirects;

  from = vlib_frame_vector_args (frame);
  n_left_from = frame->n_vectors;
  next_index = node->cached_next_index;
  redirects = ip_punt_redirect_cfg.redirect_by_rx_sw_if_index[fproto];

  while (n_left_from > 0)
    {
      vlib_get_next_frame (vm, node, next_index, to_next, n_left_to_next);

      while (n_left_from > 0 && n_left_to_next > 0)
	{
	  u32 rx_sw_if_index0, rrxi0;
	  ip_punt_redirect_rx_t *rrx0;
	  vlib_buffer_t *b0;
	  u32 next0;
	  u32 bi0;

	  rrxi0 = INDEX_INVALID;
	  next0 = 0;
	  bi0 = to_next[0] = from[0];

	  from += 1;
	  n_left_from -= 1;
	  to_next += 1;
	  n_left_to_next -= 1;

	  b0 = vlib_get_buffer (vm, bi0);

	  vnet_get_config_data (&cm->config_main,
				&b0->current_config_index, &next0, 0);

	  rx_sw_if_index0 = vnet_buffer (b0)->sw_if_index[VLIB_RX];

	  /*
	   * If config exists for this particular RX interface use it,
	   * else use the default (at RX = 0)
	   */
	  if (vec_len (redirects) > rx_sw_if_index0)
	    {
	      rrxi0 = redirects[rx_sw_if_index0];
	      if (INDEX_INVALID == rrxi0)
		rrxi0 = redirects[0];
	    }
	  else if (vec_len (redirects) >= 1)
	    rrxi0 = redirects[0];

	  if (PREDICT_TRUE (INDEX_INVALID != rrxi0))
	    {
	      rrx0 = ip_punt_redirect_get (rrxi0);
	      vnet_buffer (b0)->ip.adj_index[VLIB_TX] = rrx0->dpo.dpoi_index;
	      next0 = rrx0->dpo.dpoi_next_node;
	    }

	  if (PREDICT_FALSE (b0->flags & VLIB_BUFFER_IS_TRACED))
	    {
	      ip_punt_redirect_trace_t *t =
		vlib_add_trace (vm, node, b0, sizeof (*t));
	      t->next = next0;
	      t->rrxi = rrxi0;
	    }

	  vlib_validate_buffer_enqueue_x1 (vm, node, next_index, to_next,
					   n_left_to_next, bi0, next0);
	}

      vlib_put_next_frame (vm, node, next_index, n_left_to_next);
    }

  return frame->n_vectors;
}

always_inline uword
ip_drop_or_punt (vlib_main_t * vm,
		 vlib_node_runtime_t * node,
		 vlib_frame_t * frame, u8 arc_index)
{
  u32 *from, *to_next, n_left_from, n_left_to_next, next_index;

  from = vlib_frame_vector_args (frame);
  n_left_from = frame->n_vectors;
  next_index = node->cached_next_index;

  while (n_left_from > 0)
    {
      vlib_get_next_frame (vm, node, next_index, to_next, n_left_to_next);

      while (n_left_from >= 8 && n_left_to_next >= 4)
	{
	  vlib_buffer_t *b0, *b1, *b2, *b3;
	  u32 next0, next1, next2, next3;
	  u32 bi0, bi1, bi2, bi3;

	  next0 = next1 = next2 = next3 = 0;

	  /* Prefetch next iteration. */
	  {
	    vlib_buffer_t *p4, *p5, *p6, *p7;

	    p4 = vlib_get_buffer (vm, from[4]);
	    p5 = vlib_get_buffer (vm, from[5]);
	    p6 = vlib_get_buffer (vm, from[6]);
	    p7 = vlib_get_buffer (vm, from[7]);

	    vlib_prefetch_buffer_header (p4, LOAD);
	    vlib_prefetch_buffer_header (p5, LOAD);
	    vlib_prefetch_buffer_header (p6, LOAD);
	    vlib_prefetch_buffer_header (p7, LOAD);
	  }

	  bi0 = to_next[0] = from[0];
	  bi1 = to_next[1] = from[1];
	  bi2 = to_next[2] = from[2];
	  bi3 = to_next[3] = from[3];

	  from += 4;
	  n_left_from -= 4;
	  to_next += 4;
	  n_left_to_next -= 4;

	  b0 = vlib_get_buffer (vm, bi0);
	  b1 = vlib_get_buffer (vm, bi1);
	  b2 = vlib_get_buffer (vm, bi2);
	  b3 = vlib_get_buffer (vm, bi3);

	  /* punt and drop features are not associated with a given interface
	   * so the special index 0 is used */
	  vnet_feature_arc_start (arc_index, 0, &next0, b0);
	  vnet_feature_arc_start (arc_index, 0, &next1, b1);
	  vnet_feature_arc_start (arc_index, 0, &next2, b2);
	  vnet_feature_arc_start (arc_index, 0, &next3, b3);

	  vlib_validate_buffer_enqueue_x4 (vm, node, next_index,
					   to_next, n_left_to_next,
					   bi0, bi1, bi2, bi3,
					   next0, next1, next2, next3);
	}

      while (n_left_from > 0 && n_left_to_next > 0)
	{
	  vlib_buffer_t *b0;
	  u32 next0;
	  u32 bi0;

	  next0 = 0;
	  bi0 = to_next[0] = from[0];

	  from += 1;
	  n_left_from -= 1;
	  to_next += 1;
	  n_left_to_next -= 1;

	  b0 = vlib_get_buffer (vm, bi0);

	  vnet_feature_arc_start (arc_index, 0, &next0, b0);

	  vlib_validate_buffer_enqueue_x1 (vm, node, next_index, to_next,
					   n_left_to_next, bi0, next0);
	}
      vlib_put_next_frame (vm, node, next_index, n_left_to_next);
    }

  return frame->n_vectors;
}

#endif

/*
 * fd.io coding-style-patch-verification: ON
 *
 * Local Variables:
 * eval: (c-set-style "gnu")
 * End:
 */<|MERGE_RESOLUTION|>--- conflicted
+++ resolved
@@ -72,10 +72,6 @@
   u64 time_in_policer_periods;
   vnet_feature_main_t *fm = &feature_main;
   vnet_feature_config_main_t *cm = &fm->feature_config_mains[arc_index];
-  vnet_policer_main_t *pm = &vnet_policer_main;
-  policer_t *pol = &pm->policers[policer_index];
-  u32 pol_thread_index = pol->thread_index;
-  u32 this_thread_index = vm->thread_index;
 
   time_in_policer_periods =
     clib_cpu_time_now () >> POLICER_TICKS_PER_PERIOD_SHIFT;
@@ -83,20 +79,6 @@
   from = vlib_frame_vector_args (frame);
   n_left_from = frame->n_vectors;
   next_index = node->cached_next_index;
-
-  if (PREDICT_FALSE (pol_thread_index == ~0))
-    {
-      /*
-       * This is the first packet to use this policer. Set the
-       * thread index in the policer to this thread and any
-       * packets seen by this node on other threads will
-       * be handed off to this one.
-       *
-       * This could happen simultaneously on another thread.
-       */
-      clib_atomic_cmp_and_swap (&pol->thread_index, ~0, this_thread_index);
-      pol_thread_index = this_thread_index;
-    }
 
   while (n_left_from > 0)
     {
@@ -121,15 +103,6 @@
 	  b0 = vlib_get_buffer (vm, bi0);
 	  b1 = vlib_get_buffer (vm, bi1);
 
-<<<<<<< HEAD
-	  if (PREDICT_FALSE (this_thread_index != pol_thread_index))
-	    {
-	      next0 = next1 = IP_PUNT_POLICER_NEXT_HANDOFF;
-	    }
-	  else
-	    {
-
-=======
 	  act0 = vnet_policer_police (vm, b0, policer_index,
 				      time_in_policer_periods, POLICE_CONFORM,
 				      true);
@@ -144,22 +117,11 @@
 	  else
 	    {
 
->>>>>>> 3f79e274
 	      vnet_get_config_data (&cm->config_main,
 				    &b0->current_config_index, &next0, 0);
 	      vnet_get_config_data (&cm->config_main,
 				    &b1->current_config_index, &next1, 0);
 
-<<<<<<< HEAD
-	      act0 =
-		vnet_policer_police (vm, b0, policer_index,
-				     time_in_policer_periods, POLICE_CONFORM);
-	      act1 =
-		vnet_policer_police (vm, b1, policer_index,
-				     time_in_policer_periods, POLICE_CONFORM);
-
-=======
->>>>>>> 3f79e274
 	      if (PREDICT_FALSE (act0 == QOS_ACTION_DROP))
 		{
 		  next0 = IP_PUNT_POLICER_NEXT_DROP;
@@ -208,14 +170,10 @@
 
 	  b0 = vlib_get_buffer (vm, bi0);
 
-<<<<<<< HEAD
-	  if (PREDICT_FALSE (this_thread_index != pol_thread_index))
-=======
 	  act0 = vnet_policer_police (vm, b0, policer_index,
 				      time_in_policer_periods, POLICE_CONFORM,
 				      true);
 	  if (PREDICT_FALSE (act0 == QOS_ACTION_HANDOFF))
->>>>>>> 3f79e274
 	    {
 	      next0 = IP_PUNT_POLICER_NEXT_HANDOFF;
 	    }
@@ -224,12 +182,6 @@
 	      vnet_get_config_data (&cm->config_main,
 				    &b0->current_config_index, &next0, 0);
 
-<<<<<<< HEAD
-	      act0 =
-		vnet_policer_police (vm, b0, policer_index,
-				     time_in_policer_periods, POLICE_CONFORM);
-=======
->>>>>>> 3f79e274
 	      if (PREDICT_FALSE (act0 == QOS_ACTION_DROP))
 		{
 		  next0 = IP_PUNT_POLICER_NEXT_DROP;
