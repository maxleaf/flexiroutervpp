--- conflicted
+++ resolved
@@ -1255,15 +1255,11 @@
 			  .dst_addr.addr = t->src.ip4,
 			  .src_addr.mask.as_u32 = ~0,
 			  .dst_addr.mask.as_u32 = ~0,
-<<<<<<< HEAD
-#ifdef FLEXIWAN_FEATURE
+#ifdef FLEXIWAN_FEATURE   // nnoww - FDIO puts src_port into .dst_port.port, so we have to use .src_port.port which is not set at all today !!!!!
 			  .dst_port.port = t->dst_port,
 #else
 			  .dst_port.port = t->src_port,
 #endif
-=======
-			  .dst_port.port = t->src_port,
->>>>>>> 3f79e274
 			  .dst_port.mask = 0xFF,
 			  .vni = t->vni,
 			  }
