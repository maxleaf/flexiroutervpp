--- conflicted
+++ resolved
@@ -26,15 +26,12 @@
  *     remote device behind NAT packet source port could be different from configured destination
  *     port for corresponding vxlan tunnel. In this case we forward this packet to IPx_PUNT node
  *     so it can be handled by flexiagent on the upper layer.
-<<<<<<< HEAD
  *
  *  List of features made for FlexiWAN (denoted by FLEXIWAN_FEATURE flag):
  *   - added escaping natting for flexiEdge-to-flexiEdge vxlan tunnels.
  *     These tunnels do not need NAT, so there is no need to create NAT session
  *     for them. That improves performance on multi-core machines,
  *     as NAT session are bound to the specific worker thread / core.
-=======
->>>>>>> 38e66662
  */
 
 #include <vlib/vlib.h>
