/*
 *------------------------------------------------------------------
 * Copyright (c) 2017 Cisco and/or its affiliates.
 * Licensed under the Apache License, Version 2.0 (the "License");
 * you may not use this file except in compliance with the License.
 * You may obtain a copy of the License at:
 *
 *     http://www.apache.org/licenses/LICENSE-2.0
 *
 * Unless required by applicable law or agreed to in writing, software
 * distributed under the License is distributed on an "AS IS" BASIS,
 * WITHOUT WARRANTIES OR CONDITIONS OF ANY KIND, either express or implied.
 * See the License for the specific language governing permissions and
 * limitations under the License.
 *------------------------------------------------------------------
 */

#include <sys/types.h>
#include <sys/stat.h>
#include <fcntl.h>
#include <net/if.h>
#include <linux/if_tun.h>
#include <sys/ioctl.h>
#include <sys/eventfd.h>

#include <vlib/vlib.h>
#include <vlib/pci/pci.h>
#include <vlib/unix/unix.h>
#include <vnet/ethernet/ethernet.h>
#include <vnet/ip/ip4_packet.h>
#include <vnet/ip/ip6_packet.h>
#include <vnet/devices/virtio/virtio.h>
#include <vnet/devices/virtio/pci.h>
#include <vnet/interface/rx_queue_funcs.h>

virtio_main_t virtio_main;

#define _IOCTL(fd,a,...) \
  if (ioctl (fd, a, __VA_ARGS__) < 0) \
    { \
      err = clib_error_return_unix (0, "ioctl(" #a ")"); \
      goto error; \
    }

static clib_error_t *
call_read_ready (clib_file_t * uf)
{
  vnet_main_t *vnm = vnet_get_main ();
  u64 b;

  CLIB_UNUSED (ssize_t size) = read (uf->file_descriptor, &b, sizeof (b));
  vnet_hw_if_rx_queue_set_int_pending (vnm, uf->private_data);

  return 0;
}


clib_error_t *
virtio_vring_init (vlib_main_t * vm, virtio_if_t * vif, u16 idx, u16 sz)
{
  virtio_vring_t *vring;
  int i;

  if (!is_pow2 (sz))
    return clib_error_return (0, "ring size must be power of 2");

  if (sz > 32768)
    return clib_error_return (0, "ring size must be 32768 or lower");

  if (sz == 0)
    sz = 256;

  if (idx % 2)
    {
      vlib_thread_main_t *thm = vlib_get_thread_main ();
      vec_validate_aligned (vif->txq_vrings, TX_QUEUE_ACCESS (idx),
			    CLIB_CACHE_LINE_BYTES);
      vring = vec_elt_at_index (vif->txq_vrings, TX_QUEUE_ACCESS (idx));
      if (thm->n_vlib_mains > vif->num_txqs)
	clib_spinlock_init (&vring->lockp);
    }
  else
    {
      vec_validate_aligned (vif->rxq_vrings, RX_QUEUE_ACCESS (idx),
			    CLIB_CACHE_LINE_BYTES);
      vring = vec_elt_at_index (vif->rxq_vrings, RX_QUEUE_ACCESS (idx));
    }
  i = sizeof (vring_desc_t) * sz;
  i = round_pow2 (i, CLIB_CACHE_LINE_BYTES);
  vring->desc = clib_mem_alloc_aligned (i, CLIB_CACHE_LINE_BYTES);
  clib_memset (vring->desc, 0, i);

  i = sizeof (vring_avail_t) + sz * sizeof (vring->avail->ring[0]);
  i = round_pow2 (i, CLIB_CACHE_LINE_BYTES);
  vring->avail = clib_mem_alloc_aligned (i, CLIB_CACHE_LINE_BYTES);
  clib_memset (vring->avail, 0, i);
  // tell kernel that we don't need interrupt
  vring->avail->flags = VRING_AVAIL_F_NO_INTERRUPT;

  i = sizeof (vring_used_t) + sz * sizeof (vring_used_elem_t);
  i = round_pow2 (i, CLIB_CACHE_LINE_BYTES);
  vring->used = clib_mem_alloc_aligned (i, CLIB_CACHE_LINE_BYTES);
  clib_memset (vring->used, 0, i);

  vring->queue_id = idx;
  ASSERT (vring->buffers == 0);
  vec_validate_aligned (vring->buffers, sz, CLIB_CACHE_LINE_BYTES);

  if (idx & 1)
    {
      clib_memset_u32 (vring->buffers, ~0, sz);
      // tx path: suppress the interrupts from kernel
      vring->call_fd = -1;
    }
  else
    vring->call_fd = eventfd (0, EFD_NONBLOCK | EFD_CLOEXEC);

  vring->size = sz;
  vring->kick_fd = eventfd (0, EFD_NONBLOCK | EFD_CLOEXEC);
  virtio_log_debug (vif, "vring %u size %u call_fd %d kick_fd %d", idx,
		    vring->size, vring->call_fd, vring->kick_fd);

  return 0;
}

inline void
virtio_free_buffers (vlib_main_t * vm, virtio_vring_t * vring)
{
  u16 used = vring->desc_in_use;
  u16 last = vring->last_used_idx;
  u16 mask = vring->size - 1;

  while (used)
    {
      vlib_buffer_free (vm, &vring->buffers[last & mask], 1);
      last++;
      used--;
    }
}

clib_error_t *
virtio_vring_free_rx (vlib_main_t * vm, virtio_if_t * vif, u32 idx)
{
  virtio_vring_t *vring =
    vec_elt_at_index (vif->rxq_vrings, RX_QUEUE_ACCESS (idx));

  clib_file_del_by_index (&file_main, vring->call_file_index);
  close (vring->kick_fd);
  close (vring->call_fd);
  if (vring->used)
    {
      virtio_free_buffers (vm, vring);
      clib_mem_free (vring->used);
    }
  if (vring->desc)
    clib_mem_free (vring->desc);
  if (vring->avail)
    clib_mem_free (vring->avail);
  vec_free (vring->buffers);
  return 0;
}

clib_error_t *
virtio_vring_free_tx (vlib_main_t * vm, virtio_if_t * vif, u32 idx)
{
  virtio_vring_t *vring =
    vec_elt_at_index (vif->txq_vrings, TX_QUEUE_ACCESS (idx));

  close (vring->kick_fd);
  if (vring->used)
    {
      virtio_free_buffers (vm, vring);
      clib_mem_free (vring->used);
    }
  if (vring->desc)
    clib_mem_free (vring->desc);
  if (vring->avail)
    clib_mem_free (vring->avail);
  vec_free (vring->buffers);
  gro_flow_table_free (vring->flow_table);
  virtio_vring_buffering_free (vm, vring->buffering);
  clib_spinlock_free (&vring->lockp);
  return 0;
}

void
virtio_set_packet_coalesce (virtio_if_t * vif)
{
  vnet_main_t *vnm = vnet_get_main ();
  vnet_hw_interface_t *hw = vnet_get_hw_interface (vnm, vif->hw_if_index);
  virtio_vring_t *vring;
  vif->packet_coalesce = 1;
  vec_foreach (vring, vif->txq_vrings)
  {
    gro_flow_table_init (&vring->flow_table,
			 vif->type & (VIRTIO_IF_TYPE_TAP |
				      VIRTIO_IF_TYPE_PCI), hw->tx_node_index);
  }
}

clib_error_t *
virtio_set_packet_buffering (virtio_if_t * vif, u16 buffering_size)
{
  vnet_main_t *vnm = vnet_get_main ();
  vnet_hw_interface_t *hw = vnet_get_hw_interface (vnm, vif->hw_if_index);
  virtio_vring_t *vring;
  clib_error_t *error = 0;
  vif->packet_buffering = 1;

  vec_foreach (vring, vif->txq_vrings)
  {
    if ((error =
	 virtio_vring_buffering_init (&vring->buffering, hw->tx_node_index,
				      buffering_size)))
      {
	break;
      }
  }

  return error;
}

void
virtio_vring_set_rx_queues (vlib_main_t *vm, virtio_if_t *vif)
{
  vnet_main_t *vnm = vnet_get_main ();
  virtio_vring_t *vring;
<<<<<<< HEAD
=======
  u32 i = 0;
>>>>>>> 3f79e274

  vnet_hw_if_set_input_node (vnm, vif->hw_if_index, virtio_input_node.index);

  vec_foreach (vring, vif->rxq_vrings)
    {
      vring->queue_index = vnet_hw_if_register_rx_queue (
	vnm, vif->hw_if_index, RX_QUEUE_ACCESS (vring->queue_id),
	VNET_HW_IF_RXQ_THREAD_ANY);
      vring->buffer_pool_index = vlib_buffer_pool_get_default_for_numa (
	vm, vnet_hw_if_get_rx_queue_numa_node (vnm, vring->queue_index));
      if (vif->type == VIRTIO_IF_TYPE_TAP || vif->type == VIRTIO_IF_TYPE_TUN)
	{

	  clib_file_t f = {
	    .read_function = call_read_ready,
	    .flags = UNIX_FILE_EVENT_EDGE_TRIGGERED,
	    .file_descriptor = vring->call_fd,
	    .private_data = vring->queue_index,
	    .description = format (0, "%U vring %u", format_virtio_device_name,
				   vif->dev_instance, vring->queue_id),
	  };

	  vring->call_file_index = clib_file_add (&file_main, &f);
	  vnet_hw_if_set_rx_queue_file_index (vnm, vring->queue_index,
					      vring->call_file_index);
	}
<<<<<<< HEAD
=======
      else if ((vif->type == VIRTIO_IF_TYPE_PCI) && (vif->support_int_mode) &&
	       (vif->msix_enabled == VIRTIO_MSIX_ENABLED))
	{
	  u32 file_index;
	  file_index =
	    vlib_pci_get_msix_file_index (vm, vif->pci_dev_handle, i + 1);
	  vnet_hw_if_set_rx_queue_file_index (vnm, vring->queue_index,
					      file_index);
	  i++;
	}
>>>>>>> 3f79e274
    }
  vnet_hw_if_update_runtime_data (vnm, vif->hw_if_index);
}

inline void
virtio_set_net_hdr_size (virtio_if_t * vif)
{
  if (vif->features & VIRTIO_FEATURE (VIRTIO_NET_F_MRG_RXBUF) ||
      vif->features & VIRTIO_FEATURE (VIRTIO_F_VERSION_1))
    vif->virtio_net_hdr_sz = sizeof (virtio_net_hdr_v1_t);
  else
    vif->virtio_net_hdr_sz = sizeof (virtio_net_hdr_t);
}

inline void
virtio_show (vlib_main_t * vm, u32 * hw_if_indices, u8 show_descr, u32 type)
{
  u32 i, j, hw_if_index;
  virtio_if_t *vif;
  vnet_main_t *vnm = &vnet_main;
  virtio_main_t *mm = &virtio_main;
  virtio_vring_t *vring;
  struct feat_struct
  {
    u8 bit;
    char *str;
  };
  struct feat_struct *feat_entry;

  static struct feat_struct feat_array[] = {
#define _(s,b) { .str = #s, .bit = b, },
    foreach_virtio_net_features
#undef _
    {.str = NULL}
  };

  struct feat_struct *flag_entry;
  static struct feat_struct flags_array[] = {
#define _(b,e,s) { .bit = b, .str = s, },
    foreach_virtio_if_flag
#undef _
    {.str = NULL}
  };

  if (!hw_if_indices)
    return;

  for (hw_if_index = 0; hw_if_index < vec_len (hw_if_indices); hw_if_index++)
    {
      vnet_hw_interface_t *hi =
	vnet_get_hw_interface (vnm, hw_if_indices[hw_if_index]);
      vif = pool_elt_at_index (mm->interfaces, hi->dev_instance);
      if (vif->type != type)
	continue;
      vlib_cli_output (vm, "Interface: %U (ifindex %d)",
		       format_vnet_hw_if_index_name, vnm,
		       hw_if_indices[hw_if_index], vif->hw_if_index);
      if (type == VIRTIO_IF_TYPE_PCI)
	{
	  vlib_cli_output (vm, "  PCI Address: %U", format_vlib_pci_addr,
			   &vif->pci_addr);
	}
      if (type & (VIRTIO_IF_TYPE_TAP | VIRTIO_IF_TYPE_TUN))
	{
	  u8 *str = 0;
	  if (vif->host_if_name)
	    vlib_cli_output (vm, "  name \"%s\"", vif->host_if_name);
	  if (vif->net_ns)
	    vlib_cli_output (vm, "  host-ns \"%s\"", vif->net_ns);
	  if (vif->host_mtu_size)
	    vlib_cli_output (vm, "  host-mtu-size \"%d\"",
			     vif->host_mtu_size);
	  if (type == VIRTIO_IF_TYPE_TAP)
	    vlib_cli_output (vm, "  host-mac-addr: %U",
			     format_ethernet_address, vif->host_mac_addr);
	  vlib_cli_output (vm, "  host-carrier-up: %u", vif->host_carrier_up);

	  vec_foreach_index (i, vif->vhost_fds)
	    str = format (str, " %d", vif->vhost_fds[i]);
	  vlib_cli_output (vm, "  vhost-fds%v", str);
	  vec_free (str);
	  vec_foreach_index (i, vif->tap_fds)
	    str = format (str, " %d", vif->tap_fds[i]);
	  vlib_cli_output (vm, "  tap-fds%v", str);
	  vec_free (str);
	}
      vlib_cli_output (vm, "  gso-enabled %d", vif->gso_enabled);
      vlib_cli_output (vm, "  csum-enabled %d", vif->csum_offload_enabled);
      vlib_cli_output (vm, "  packet-coalesce %d", vif->packet_coalesce);
      vlib_cli_output (vm, "  packet-buffering %d", vif->packet_buffering);
      if (type & (VIRTIO_IF_TYPE_TAP | VIRTIO_IF_TYPE_PCI))
	vlib_cli_output (vm, "  Mac Address: %U", format_ethernet_address,
			 vif->mac_addr);
      vlib_cli_output (vm, "  Device instance: %u", vif->dev_instance);
      vlib_cli_output (vm, "  flags 0x%x", vif->flags);
      flag_entry = (struct feat_struct *) &flags_array;
      while (flag_entry->str)
	{
	  if (vif->flags & (1ULL << flag_entry->bit))
	    vlib_cli_output (vm, "    %s (%d)", flag_entry->str,
			     flag_entry->bit);
	  flag_entry++;
	}
      if (type == VIRTIO_IF_TYPE_PCI)
	{
	  device_status (vm, vif);
	}
      vlib_cli_output (vm, "  features 0x%lx", vif->features);
      feat_entry = (struct feat_struct *) &feat_array;
      while (feat_entry->str)
	{
	  if (vif->features & (1ULL << feat_entry->bit))
	    vlib_cli_output (vm, "    %s (%d)", feat_entry->str,
			     feat_entry->bit);
	  feat_entry++;
	}
      vlib_cli_output (vm, "  remote-features 0x%lx", vif->remote_features);
      feat_entry = (struct feat_struct *) &feat_array;
      while (feat_entry->str)
	{
	  if (vif->remote_features & (1ULL << feat_entry->bit))
	    vlib_cli_output (vm, "    %s (%d)", feat_entry->str,
			     feat_entry->bit);
	  feat_entry++;
	}
      vlib_cli_output (vm, "  Number of RX Virtqueue  %u", vif->num_rxqs);
      vlib_cli_output (vm, "  Number of TX Virtqueue  %u", vif->num_txqs);
      if (vif->cxq_vring != NULL
	  && vif->features & VIRTIO_FEATURE (VIRTIO_NET_F_CTRL_VQ))
	vlib_cli_output (vm, "  Number of CTRL Virtqueue 1");
      vec_foreach_index (i, vif->rxq_vrings)
      {
	vring = vec_elt_at_index (vif->rxq_vrings, i);
	vlib_cli_output (vm, "  Virtqueue (RX) %d", vring->queue_id);
	vlib_cli_output (vm,
			 "    qsz %d, last_used_idx %d, desc_next %d, desc_in_use %d",
			 vring->size, vring->last_used_idx, vring->desc_next,
			 vring->desc_in_use);
	if (vif->is_packed)
	  {
	    vlib_cli_output (vm,
			     "    driver_event.flags 0x%x driver_event.off_wrap %d device_event.flags 0x%x device_event.off_wrap %d",
			     vring->driver_event->flags,
			     vring->driver_event->off_wrap,
			     vring->device_event->flags,
			     vring->device_event->off_wrap);
	    vlib_cli_output (vm,
			     "    avail wrap counter %d, used wrap counter %d",
			     vring->avail_wrap_counter,
			     vring->used_wrap_counter);
	  }
	else
	  vlib_cli_output (vm,
			   "    avail.flags 0x%x avail.idx %d used.flags 0x%x used.idx %d",
			   vring->avail->flags, vring->avail->idx,
			   vring->used->flags, vring->used->idx);
	if (type & (VIRTIO_IF_TYPE_TAP | VIRTIO_IF_TYPE_TUN))
	  {
	    vlib_cli_output (vm, "    kickfd %d, callfd %d", vring->kick_fd,
			     vring->call_fd);
	  }
	if (show_descr)
	  {
	    vlib_cli_output (vm, "\n  descriptor table:\n");
	    vlib_cli_output (vm,
			     "   id          addr         len  flags  next/id      user_addr\n");
	    vlib_cli_output (vm,
			     "  ===== ================== ===== ====== ======= ==================\n");
	    for (j = 0; j < vring->size; j++)
	      {
		if (vif->is_packed)
		  {
		    vring_packed_desc_t *desc = &vring->packed_desc[j];
		    vlib_cli_output (vm,
				     "  %-5d 0x%016lx %-5d 0x%04x %-8d 0x%016lx\n",
				     j, desc->addr,
				     desc->len,
				     desc->flags, desc->id, desc->addr);
		  }
		else
		  {
		    vring_desc_t *desc = &vring->desc[j];
		    vlib_cli_output (vm,
				     "  %-5d 0x%016lx %-5d 0x%04x %-8d 0x%016lx\n",
				     j, desc->addr,
				     desc->len,
				     desc->flags, desc->next, desc->addr);
		  }
	      }
	  }
      }
      vec_foreach_index (i, vif->txq_vrings)
      {
	vring = vec_elt_at_index (vif->txq_vrings, i);
	vlib_cli_output (vm, "  Virtqueue (TX) %d", vring->queue_id);
	vlib_cli_output (vm,
			 "    qsz %d, last_used_idx %d, desc_next %d, desc_in_use %d",
			 vring->size, vring->last_used_idx, vring->desc_next,
			 vring->desc_in_use);
	if (vif->is_packed)
	  {
	    vlib_cli_output (vm,
			     "    driver_event.flags 0x%x driver_event.off_wrap %d device_event.flags 0x%x device_event.off_wrap %d",
			     vring->driver_event->flags,
			     vring->driver_event->off_wrap,
			     vring->device_event->flags,
			     vring->device_event->off_wrap);
	    vlib_cli_output (vm,
			     "    avail wrap counter %d, used wrap counter %d",
			     vring->avail_wrap_counter,
			     vring->used_wrap_counter);
	  }
	else
	  vlib_cli_output (vm,
			   "    avail.flags 0x%x avail.idx %d used.flags 0x%x used.idx %d",
			   vring->avail->flags, vring->avail->idx,
			   vring->used->flags, vring->used->idx);
	if (type & (VIRTIO_IF_TYPE_TAP | VIRTIO_IF_TYPE_TUN))
	  {
	    vlib_cli_output (vm, "    kickfd %d, callfd %d", vring->kick_fd,
			     vring->call_fd);
	  }
	if (vring->flow_table)
	  {
	    vlib_cli_output (vm, "    %U", gro_flow_table_format,
			     vring->flow_table);
	  }
	if (vif->packet_buffering)
	  {
	    vlib_cli_output (vm, "    %U", virtio_vring_buffering_format,
			     vring->buffering);
	  }
	if (show_descr)
	  {
	    vlib_cli_output (vm, "\n  descriptor table:\n");
	    vlib_cli_output (vm,
			     "   id          addr         len  flags  next/id      user_addr\n");
	    vlib_cli_output (vm,
			     "  ===== ================== ===== ====== ======== ==================\n");
	    for (j = 0; j < vring->size; j++)
	      {
		if (vif->is_packed)
		  {
		    vring_packed_desc_t *desc = &vring->packed_desc[j];
		    vlib_cli_output (vm,
				     "  %-5d 0x%016lx %-5d 0x%04x %-8d 0x%016lx\n",
				     j, desc->addr,
				     desc->len,
				     desc->flags, desc->id, desc->addr);
		  }
		else
		  {
		    vring_desc_t *desc = &vring->desc[j];
		    vlib_cli_output (vm,
				     "  %-5d 0x%016lx %-5d 0x%04x %-8d 0x%016lx\n",
				     j, desc->addr,
				     desc->len,
				     desc->flags, desc->next, desc->addr);
		  }
	      }
	  }
      }
      if (vif->cxq_vring != NULL
	  && vif->features & VIRTIO_FEATURE (VIRTIO_NET_F_CTRL_VQ))
	{
	  vring = vif->cxq_vring;
	  vlib_cli_output (vm, "  Virtqueue (CTRL) %d", vring->queue_id);
	  vlib_cli_output (vm,
			   "    qsz %d, last_used_idx %d, desc_next %d, desc_in_use %d",
			   vring->size, vring->last_used_idx,
			   vring->desc_next, vring->desc_in_use);
	  if (vif->is_packed)
	    {
	      vlib_cli_output (vm,
			       "    driver_event.flags 0x%x driver_event.off_wrap %d device_event.flags 0x%x device_event.off_wrap %d",
			       vring->driver_event->flags,
			       vring->driver_event->off_wrap,
			       vring->device_event->flags,
			       vring->device_event->off_wrap);
	      vlib_cli_output (vm,
			       "    avail wrap counter %d, used wrap counter %d",
			       vring->avail_wrap_counter,
			       vring->used_wrap_counter);
	    }
	  else
	    {
	      vlib_cli_output (vm,
			       "    avail.flags 0x%x avail.idx %d used.flags 0x%x used.idx %d",
			       vring->avail->flags, vring->avail->idx,
			       vring->used->flags, vring->used->idx);
	    }
	  if (type & (VIRTIO_IF_TYPE_TAP | VIRTIO_IF_TYPE_TUN))
	    {
	      vlib_cli_output (vm, "    kickfd %d, callfd %d", vring->kick_fd,
			       vring->call_fd);
	    }
	  if (show_descr)
	    {
	      vlib_cli_output (vm, "\n  descriptor table:\n");
	      vlib_cli_output (vm,
			       "   id          addr         len  flags  next/id      user_addr\n");
	      vlib_cli_output (vm,
			       "  ===== ================== ===== ====== ======== ==================\n");
	      for (j = 0; j < vring->size; j++)
		{
		  if (vif->is_packed)
		    {
		      vring_packed_desc_t *desc = &vring->packed_desc[j];
		      vlib_cli_output (vm,
				       "  %-5d 0x%016lx %-5d 0x%04x %-8d 0x%016lx\n",
				       j, desc->addr,
				       desc->len,
				       desc->flags, desc->id, desc->addr);
		    }
		  else
		    {
		      vring_desc_t *desc = &vring->desc[j];
		      vlib_cli_output (vm,
				       "  %-5d 0x%016lx %-5d 0x%04x %-8d 0x%016lx\n",
				       j, desc->addr,
				       desc->len,
				       desc->flags, desc->next, desc->addr);
		    }
		}
	    }
	}

    }

}

static clib_error_t *
virtio_init (vlib_main_t * vm)
{
  virtio_main_t *vim = &virtio_main;
  clib_error_t *error = 0;

  vim->log_default = vlib_log_register_class ("virtio", 0);
  vlib_log_debug (vim->log_default, "initialized");

  return error;
}

VLIB_INIT_FUNCTION (virtio_init);

/*
 * fd.io coding-style-patch-verification: ON
 *
 * Local Variables:
 * eval: (c-set-style "gnu")
 * End:
 */<|MERGE_RESOLUTION|>--- conflicted
+++ resolved
@@ -225,10 +225,7 @@
 {
   vnet_main_t *vnm = vnet_get_main ();
   virtio_vring_t *vring;
-<<<<<<< HEAD
-=======
   u32 i = 0;
->>>>>>> 3f79e274
 
   vnet_hw_if_set_input_node (vnm, vif->hw_if_index, virtio_input_node.index);
 
@@ -255,8 +252,6 @@
 	  vnet_hw_if_set_rx_queue_file_index (vnm, vring->queue_index,
 					      vring->call_file_index);
 	}
-<<<<<<< HEAD
-=======
       else if ((vif->type == VIRTIO_IF_TYPE_PCI) && (vif->support_int_mode) &&
 	       (vif->msix_enabled == VIRTIO_MSIX_ENABLED))
 	{
@@ -267,7 +262,6 @@
 					      file_index);
 	  i++;
 	}
->>>>>>> 3f79e274
     }
   vnet_hw_if_update_runtime_data (vnm, vif->hw_if_index);
 }
