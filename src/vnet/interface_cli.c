--- conflicted
+++ resolved
@@ -1612,11 +1612,7 @@
   vnet_hw_if_rx_queue_t **all_queues = 0;
   vnet_hw_if_rx_queue_t **qptr;
   vnet_hw_if_rx_queue_t *q;
-<<<<<<< HEAD
-  vec_foreach (q, vnm->interface_main.hw_if_rx_queues)
-=======
   pool_foreach (q, vnm->interface_main.hw_if_rx_queues)
->>>>>>> 3f79e274
     vec_add1 (all_queues, q);
   vec_sort_with_function (all_queues, vnet_hw_if_rxq_cmp_cli_api);
   u32 prev_node = ~0;
