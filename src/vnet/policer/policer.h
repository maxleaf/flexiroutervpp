/*
 * Copyright (c) 2015 Cisco and/or its affiliates.
 * Licensed under the Apache License, Version 2.0 (the "License");
 * you may not use this file except in compliance with the License.
 * You may obtain a copy of the License at:
 *
 *     http://www.apache.org/licenses/LICENSE-2.0
 *
 * Unless required by applicable law or agreed to in writing, software
 * distributed under the License is distributed on an "AS IS" BASIS,
 * WITHOUT WARRANTIES OR CONDITIONS OF ANY KIND, either express or implied.
 * See the License for the specific language governing permissions and
 * limitations under the License.
 */
#ifndef __included_policer_h__
#define __included_policer_h__

#include <stdbool.h>

#include <vlib/vlib.h>
#include <vnet/vnet.h>

#include <vnet/policer/xlate.h>
#include <vnet/policer/police.h>

typedef struct
{
  /* policer pool, aligned */
  policer_t *policers;

  /* config + template h/w policer instance parallel pools */
  qos_pol_cfg_params_st *configs;
  policer_t *policer_templates;

  /* Config by name hash */
  uword *policer_config_by_name;

  /* Policer by name hash */
  uword *policer_index_by_name;

  /* Policer by sw_if_index vector */
  u32 *policer_index_by_sw_if_index;

  /* convenience */
  vlib_main_t *vlib_main;
  vnet_main_t *vnet_main;

  vlib_log_class_t log_class;
<<<<<<< HEAD
=======

  /* frame queue for thread handoff */
  u32 fq_index;
>>>>>>> 3f79e274
} vnet_policer_main_t;

extern vnet_policer_main_t vnet_policer_main;

extern vlib_combined_counter_main_t policer_counters[];

<<<<<<< HEAD
typedef enum
{
  VNET_POLICER_INDEX_BY_SW_IF_INDEX,
  VNET_POLICER_INDEX_BY_OPAQUE,
  VNET_POLICER_INDEX_BY_EITHER,
} vnet_policer_index_t;
=======
extern vlib_node_registration_t policer_input_node;
>>>>>>> 3f79e274

typedef enum
{
  VNET_POLICER_NEXT_DROP,
  VNET_POLICER_NEXT_HANDOFF,
  VNET_POLICER_N_NEXT,
} vnet_policer_next_t;

u8 *format_policer_instance (u8 * s, va_list * va);
clib_error_t *policer_add_del (vlib_main_t *vm, u8 *name,
			       qos_pol_cfg_params_st *cfg, u32 *policer_index,
			       u8 is_add);
int policer_bind_worker (u8 *name, u32 worker, bool bind);
<<<<<<< HEAD
=======
int policer_input (u8 *name, u32 sw_if_index, bool apply);
>>>>>>> 3f79e274

#endif /* __included_policer_h__ */

/*
 * fd.io coding-style-patch-verification: ON
 *
 * Local Variables:
 * eval: (c-set-style "gnu")
 * End:
 */<|MERGE_RESOLUTION|>--- conflicted
+++ resolved
@@ -46,28 +46,16 @@
   vnet_main_t *vnet_main;
 
   vlib_log_class_t log_class;
-<<<<<<< HEAD
-=======
 
   /* frame queue for thread handoff */
   u32 fq_index;
->>>>>>> 3f79e274
 } vnet_policer_main_t;
 
 extern vnet_policer_main_t vnet_policer_main;
 
 extern vlib_combined_counter_main_t policer_counters[];
 
-<<<<<<< HEAD
-typedef enum
-{
-  VNET_POLICER_INDEX_BY_SW_IF_INDEX,
-  VNET_POLICER_INDEX_BY_OPAQUE,
-  VNET_POLICER_INDEX_BY_EITHER,
-} vnet_policer_index_t;
-=======
 extern vlib_node_registration_t policer_input_node;
->>>>>>> 3f79e274
 
 typedef enum
 {
@@ -81,10 +69,7 @@
 			       qos_pol_cfg_params_st *cfg, u32 *policer_index,
 			       u8 is_add);
 int policer_bind_worker (u8 *name, u32 worker, bool bind);
-<<<<<<< HEAD
-=======
 int policer_input (u8 *name, u32 sw_if_index, bool apply);
->>>>>>> 3f79e274
 
 #endif /* __included_policer_h__ */
 
