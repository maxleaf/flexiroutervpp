/*
 * Copyright (c) 2015 Cisco and/or its affiliates.
 * Licensed under the Apache License, Version 2.0 (the "License");
 * you may not use this file except in compliance with the License.
 * You may obtain a copy of the License at:
 *
 *     http://www.apache.org/licenses/LICENSE-2.0
 *
 * Unless required by applicable law or agreed to in writing, software
 * distributed under the License is distributed on an "AS IS" BASIS,
 * WITHOUT WARRANTIES OR CONDITIONS OF ANY KIND, either express or implied.
 * See the License for the specific language governing permissions and
 * limitations under the License.
 */
#include <stdint.h>
#include <stdbool.h>
#include <vnet/policer/policer.h>
#include <vnet/policer/police_inlines.h>
#include <vnet/classify/vnet_classify.h>
#include <vnet/ip/ip_packet.h>

vnet_policer_main_t vnet_policer_main;

u8 *
format_policer_handoff_trace (u8 *s, va_list *args)
{
  CLIB_UNUSED (vlib_main_t * vm) = va_arg (*args, vlib_main_t *);
  CLIB_UNUSED (vlib_node_t * node) = va_arg (*args, vlib_node_t *);
  policer_handoff_trace_t *t = va_arg (*args, policer_handoff_trace_t *);

  s = format (s, "policer %d, handoff thread %d to %d", t->policer_index,
	      t->current_worker_index, t->next_worker_index);

  return s;
}

vlib_combined_counter_main_t policer_counters[] = {
  {
    .name = "Policer-Conform",
    .stat_segment_name = "/net/policer/conform",
  },
  {
    .name = "Policer-Exceed",
    .stat_segment_name = "/net/policer/exceed",
  },
  {
    .name = "Policer-Violate",
    .stat_segment_name = "/net/policer/violate",
  },
};

clib_error_t *
policer_add_del (vlib_main_t *vm, u8 *name, qos_pol_cfg_params_st *cfg,
		 u32 *policer_index, u8 is_add)
{
  vnet_policer_main_t *pm = &vnet_policer_main;
  policer_t test_policer;
  policer_t *policer;
  uword *p;
  u32 pi;
  int rv;

  p = hash_get_mem (pm->policer_config_by_name, name);

  if (is_add == 0)
    {
      /* free policer config and template */
      if (p == 0)
	{
	  vec_free (name);
	  return clib_error_return (0, "No such policer configuration");
	}
      pool_put_index (pm->configs, p[0]);
      pool_put_index (pm->policer_templates, p[0]);
      hash_unset_mem (pm->policer_config_by_name, name);

      /* free policer */
      p = hash_get_mem (pm->policer_index_by_name, name);
      if (p == 0)
	{
	  vec_free (name);
	  return clib_error_return (0, "No such policer");
	}
      pool_put_index (pm->policers, p[0]);
      hash_unset_mem (pm->policer_index_by_name, name);

      vec_free (name);
      return 0;
    }

  if (p != 0)
    {
      vec_free (name);
      return clib_error_return (0, "Policer already exists");
    }

  /* Vet the configuration before adding it to the table */
  rv = pol_logical_2_physical (cfg, &test_policer);

  if (rv == 0)
    {
      policer_t *pp;
      qos_pol_cfg_params_st *cp;
      int i;

      pool_get (pm->configs, cp);
      pool_get (pm->policer_templates, pp);

      ASSERT (cp - pm->configs == pp - pm->policer_templates);

      clib_memcpy (cp, cfg, sizeof (*cp));
      clib_memcpy (pp, &test_policer, sizeof (*pp));

      hash_set_mem (pm->policer_config_by_name, name, cp - pm->configs);
      pool_get_aligned (pm->policers, policer, CLIB_CACHE_LINE_BYTES);
      policer[0] = pp[0];
      pi = policer - pm->policers;
      hash_set_mem (pm->policer_index_by_name, name, pi);
      *policer_index = pi;
      policer->thread_index = ~0;

      for (i = 0; i < NUM_POLICE_RESULTS; i++)
	{
	  vlib_validate_combined_counter (&policer_counters[i], pi);
	  vlib_zero_combined_counter (&policer_counters[i], pi);
	}
    }
  else
    {
      vec_free (name);
      return clib_error_return (0, "Config failed sanity check");
    }

  return 0;
}

int
policer_bind_worker (u8 *name, u32 worker, bool bind)
{
  vnet_policer_main_t *pm = &vnet_policer_main;
  policer_t *policer;
  uword *p;

  p = hash_get_mem (pm->policer_index_by_name, name);
  if (p == 0)
    {
      return VNET_API_ERROR_NO_SUCH_ENTRY;
    }

  policer = &pm->policers[p[0]];

  if (bind)
    {
      if (worker >= vlib_num_workers ())
	{
	  return VNET_API_ERROR_INVALID_WORKER;
	}

      policer->thread_index = vlib_get_worker_thread_index (worker);
    }
  else
    {
      policer->thread_index = ~0;
    }
  return 0;
}

<<<<<<< HEAD
=======
int
policer_input (u8 *name, u32 sw_if_index, bool apply)
{
  vnet_policer_main_t *pm = &vnet_policer_main;
  policer_t *policer;
  u32 policer_index;
  uword *p;

  p = hash_get_mem (pm->policer_index_by_name, name);
  if (p == 0)
    {
      return VNET_API_ERROR_NO_SUCH_ENTRY;
    }

  policer = &pm->policers[p[0]];
  policer_index = policer - pm->policers;

  if (apply)
    {
      vec_validate (pm->policer_index_by_sw_if_index, sw_if_index);
      pm->policer_index_by_sw_if_index[sw_if_index] = policer_index;
    }
  else
    {
      pm->policer_index_by_sw_if_index[sw_if_index] = ~0;
    }

  vnet_feature_enable_disable ("device-input", "policer-input", sw_if_index,
			       apply, 0, 0);
  return 0;
}

>>>>>>> 3f79e274
u8 *
format_policer_instance (u8 * s, va_list * va)
{
  policer_t *i = va_arg (*va, policer_t *);
  uword pi = va_arg (*va, uword);
  int result;
  vlib_counter_t counts[NUM_POLICE_RESULTS];

  for (result = 0; result < NUM_POLICE_RESULTS; result++)
    {
      vlib_get_combined_counter (&policer_counters[result], pi,
				 &counts[result]);
    }

  s = format (s, "policer at %llx: %s rate, %s color-aware\n",
	      i, i->single_rate ? "single" : "dual",
	      i->color_aware ? "is" : "not");
  s = format (s, "cir %u tok/period, pir %u tok/period, scale %u\n",
	      i->cir_tokens_per_period, i->pir_tokens_per_period, i->scale);
  s = format (s, "cur lim %u, cur bkt %u, ext lim %u, ext bkt %u\n",
	      i->current_limit,
	      i->current_bucket, i->extended_limit, i->extended_bucket);
  s = format (s, "last update %llu\n", i->last_update_time);
  s = format (s, "conform %llu packets, %llu bytes\n",
	      counts[POLICE_CONFORM].packets, counts[POLICE_CONFORM].bytes);
  s = format (s, "exceed %llu packets, %llu bytes\n",
	      counts[POLICE_EXCEED].packets, counts[POLICE_EXCEED].bytes);
  s = format (s, "violate %llu packets, %llu bytes\n",
	      counts[POLICE_VIOLATE].packets, counts[POLICE_VIOLATE].bytes);
  return s;
}

static u8 *
format_policer_round_type (u8 * s, va_list * va)
{
  qos_pol_cfg_params_st *c = va_arg (*va, qos_pol_cfg_params_st *);

  if (c->rnd_type == QOS_ROUND_TO_CLOSEST)
    s = format (s, "closest");
  else if (c->rnd_type == QOS_ROUND_TO_UP)
    s = format (s, "up");
  else if (c->rnd_type == QOS_ROUND_TO_DOWN)
    s = format (s, "down");
  else
    s = format (s, "ILLEGAL");
  return s;
}


static u8 *
format_policer_rate_type (u8 * s, va_list * va)
{
  qos_pol_cfg_params_st *c = va_arg (*va, qos_pol_cfg_params_st *);

  if (c->rate_type == QOS_RATE_KBPS)
    s = format (s, "kbps");
  else if (c->rate_type == QOS_RATE_PPS)
    s = format (s, "pps");
  else
    s = format (s, "ILLEGAL");
  return s;
}

static u8 *
format_policer_type (u8 * s, va_list * va)
{
  qos_pol_cfg_params_st *c = va_arg (*va, qos_pol_cfg_params_st *);

  if (c->rfc == QOS_POLICER_TYPE_1R2C)
    s = format (s, "1r2c");

  else if (c->rfc == QOS_POLICER_TYPE_1R3C_RFC_2697)
    s = format (s, "1r3c");

  else if (c->rfc == QOS_POLICER_TYPE_2R3C_RFC_2698)
    s = format (s, "2r3c-2698");

  else if (c->rfc == QOS_POLICER_TYPE_2R3C_RFC_4115)
    s = format (s, "2r3c-4115");

  else if (c->rfc == QOS_POLICER_TYPE_2R3C_RFC_MEF5CF1)
    s = format (s, "2r3c-mef5cf1");
  else
    s = format (s, "ILLEGAL");
  return s;
}

static u8 *
format_policer_action_type (u8 * s, va_list * va)
{
  qos_pol_action_params_st *a = va_arg (*va, qos_pol_action_params_st *);

  if (a->action_type == QOS_ACTION_DROP)
    s = format (s, "drop");
  else if (a->action_type == QOS_ACTION_TRANSMIT)
    s = format (s, "transmit");
  else if (a->action_type == QOS_ACTION_MARK_AND_TRANSMIT)
    s = format (s, "mark-and-transmit %U", format_ip_dscp, a->dscp);
  else
    s = format (s, "ILLEGAL");
  return s;
}

u8 *
format_policer_config (u8 * s, va_list * va)
{
  qos_pol_cfg_params_st *c = va_arg (*va, qos_pol_cfg_params_st *);

  s = format (s, "type %U cir %u eir %u cb %u eb %u\n",
	      format_policer_type, c,
	      c->rb.kbps.cir_kbps,
	      c->rb.kbps.eir_kbps, c->rb.kbps.cb_bytes, c->rb.kbps.eb_bytes);
  s = format (s, "rate type %U, round type %U\n",
	      format_policer_rate_type, c, format_policer_round_type, c);
  s = format (s, "conform action %U, exceed action %U, violate action %U\n",
	      format_policer_action_type, &c->conform_action,
	      format_policer_action_type, &c->exceed_action,
	      format_policer_action_type, &c->violate_action);
  return s;
}

static uword
unformat_policer_type (unformat_input_t * input, va_list * va)
{
  qos_pol_cfg_params_st *c = va_arg (*va, qos_pol_cfg_params_st *);

  if (!unformat (input, "type"))
    return 0;

  if (unformat (input, "1r2c"))
    c->rfc = QOS_POLICER_TYPE_1R2C;
  else if (unformat (input, "1r3c"))
    c->rfc = QOS_POLICER_TYPE_1R3C_RFC_2697;
  else if (unformat (input, "2r3c-2698"))
    c->rfc = QOS_POLICER_TYPE_2R3C_RFC_2698;
  else if (unformat (input, "2r3c-4115"))
    c->rfc = QOS_POLICER_TYPE_2R3C_RFC_4115;
  else if (unformat (input, "2r3c-mef5cf1"))
    c->rfc = QOS_POLICER_TYPE_2R3C_RFC_MEF5CF1;
  else
    return 0;
  return 1;
}

static uword
unformat_policer_round_type (unformat_input_t * input, va_list * va)
{
  qos_pol_cfg_params_st *c = va_arg (*va, qos_pol_cfg_params_st *);

  if (!unformat (input, "round"))
    return 0;

  if (unformat (input, "closest"))
    c->rnd_type = QOS_ROUND_TO_CLOSEST;
  else if (unformat (input, "up"))
    c->rnd_type = QOS_ROUND_TO_UP;
  else if (unformat (input, "down"))
    c->rnd_type = QOS_ROUND_TO_DOWN;
  else
    return 0;
  return 1;
}

static uword
unformat_policer_rate_type (unformat_input_t * input, va_list * va)
{
  qos_pol_cfg_params_st *c = va_arg (*va, qos_pol_cfg_params_st *);

  if (!unformat (input, "rate"))
    return 0;

  if (unformat (input, "kbps"))
    c->rate_type = QOS_RATE_KBPS;
  else if (unformat (input, "pps"))
    c->rate_type = QOS_RATE_PPS;
  else
    return 0;
  return 1;
}

static uword
unformat_policer_cir (unformat_input_t * input, va_list * va)
{
  qos_pol_cfg_params_st *c = va_arg (*va, qos_pol_cfg_params_st *);

  if (unformat (input, "cir %u", &c->rb.kbps.cir_kbps))
    return 1;
  return 0;
}

static uword
unformat_policer_eir (unformat_input_t * input, va_list * va)
{
  qos_pol_cfg_params_st *c = va_arg (*va, qos_pol_cfg_params_st *);

  if (unformat (input, "eir %u", &c->rb.kbps.eir_kbps))
    return 1;
  return 0;
}

static uword
unformat_policer_cb (unformat_input_t * input, va_list * va)
{
  qos_pol_cfg_params_st *c = va_arg (*va, qos_pol_cfg_params_st *);

  if (unformat (input, "cb %u", &c->rb.kbps.cb_bytes))
    return 1;
  return 0;
}

static uword
unformat_policer_eb (unformat_input_t * input, va_list * va)
{
  qos_pol_cfg_params_st *c = va_arg (*va, qos_pol_cfg_params_st *);

  if (unformat (input, "eb %u", &c->rb.kbps.eb_bytes))
    return 1;
  return 0;
}

static uword
unformat_policer_action_type (unformat_input_t * input, va_list * va)
{
  qos_pol_action_params_st *a = va_arg (*va, qos_pol_action_params_st *);

  if (unformat (input, "drop"))
    a->action_type = QOS_ACTION_DROP;
  else if (unformat (input, "transmit"))
    a->action_type = QOS_ACTION_TRANSMIT;
  else if (unformat (input, "mark-and-transmit %U", unformat_ip_dscp,
		     &a->dscp))
    a->action_type = QOS_ACTION_MARK_AND_TRANSMIT;
  else
    return 0;
  return 1;
}

static uword
unformat_policer_action (unformat_input_t * input, va_list * va)
{
  qos_pol_cfg_params_st *c = va_arg (*va, qos_pol_cfg_params_st *);

  if (unformat (input, "conform-action %U", unformat_policer_action_type,
		&c->conform_action))
    return 1;
  else if (unformat (input, "exceed-action %U", unformat_policer_action_type,
		     &c->exceed_action))
    return 1;
  else if (unformat (input, "violate-action %U", unformat_policer_action_type,
		     &c->violate_action))
    return 1;
  return 0;
}

static uword
unformat_policer_classify_next_index (unformat_input_t * input, va_list * va)
{
  u32 *r = va_arg (*va, u32 *);
  vnet_policer_main_t *pm = &vnet_policer_main;
  uword *p;
  u8 *match_name = 0;

  if (unformat (input, "%s", &match_name))
    ;
  else
    return 0;

  p = hash_get_mem (pm->policer_index_by_name, match_name);

  if (p == 0)
    return 0;

  *r = p[0];

  return 1;
}

static uword
unformat_policer_classify_precolor (unformat_input_t * input, va_list * va)
{
  u32 *r = va_arg (*va, u32 *);

  if (unformat (input, "conform-color"))
    *r = POLICE_CONFORM;
  else if (unformat (input, "exceed-color"))
    *r = POLICE_EXCEED;
  else
    return 0;

  return 1;
}

#define foreach_config_param                    \
_(eb)                                           \
_(cb)                                           \
_(eir)                                          \
_(cir)                                          \
_(rate_type)                                    \
_(round_type)                                   \
_(type)                                         \
_(action)

static clib_error_t *
configure_policer_command_fn (vlib_main_t * vm,
			      unformat_input_t * input,
			      vlib_cli_command_t * cmd)
{
  qos_pol_cfg_params_st c;
  unformat_input_t _line_input, *line_input = &_line_input;
  u8 is_add = 1;
  u8 *name = 0;
  u32 pi;
  clib_error_t *error = NULL;

  /* Get a line of input. */
  if (!unformat_user (input, unformat_line_input, line_input))
    return 0;

  clib_memset (&c, 0, sizeof (c));

  while (unformat_check_input (line_input) != UNFORMAT_END_OF_INPUT)
    {
      if (unformat (line_input, "del"))
	is_add = 0;
      else if (unformat (line_input, "name %s", &name))
	;
      else if (unformat (line_input, "color-aware"))
	c.color_aware = 1;

#define _(a) else if (unformat (line_input, "%U", unformat_policer_##a, &c)) ;
      foreach_config_param
#undef _
	else
	{
	  error = clib_error_return (0, "unknown input `%U'",
				     format_unformat_error, line_input);
	  goto done;
	}
    }

  error = policer_add_del (vm, name, &c, &pi, is_add);

done:
  unformat_free (line_input);

  return error;
}

/* *INDENT-OFF* */
VLIB_CLI_COMMAND (configure_policer_command, static) = {
    .path = "configure policer",
    .short_help = "configure policer name <name> <params> ",
    .function = configure_policer_command_fn,
};
/* *INDENT-ON* */

static clib_error_t *
show_policer_command_fn (vlib_main_t * vm,
			 unformat_input_t * input, vlib_cli_command_t * cmd)
{
  vnet_policer_main_t *pm = &vnet_policer_main;
  hash_pair_t *p;
  u32 pool_index;
  u8 *match_name = 0;
  u8 *name;
  uword *pi;
  qos_pol_cfg_params_st *config;
  policer_t *templ;

  (void) unformat (input, "name %s", &match_name);

  /* *INDENT-OFF* */
  hash_foreach_pair (p, pm->policer_config_by_name,
  ({
    name = (u8 *) p->key;
    if (match_name == 0 || !strcmp((char *) name, (char *) match_name))
      {
	pi = hash_get_mem (pm->policer_index_by_name, name);

	pool_index = p->value[0];
	config = pool_elt_at_index (pm->configs, pool_index);
	templ = pool_elt_at_index (pm->policer_templates, pool_index);
	vlib_cli_output (vm, "Name \"%s\" %U ", name, format_policer_config,
			 config);
	vlib_cli_output (vm, "Template %U", format_policer_instance, templ,
			 pi[0]);
	vlib_cli_output (vm, "-----------");
      }
  }));
  /* *INDENT-ON* */
  return 0;
}


/* *INDENT-OFF* */
VLIB_CLI_COMMAND (show_policer_command, static) = {
    .path = "show policer",
    .short_help = "show policer [name]",
    .function = show_policer_command_fn,
};
/* *INDENT-ON* */

static clib_error_t *
show_policer_pools_command_fn (vlib_main_t * vm,
			       unformat_input_t * input,
			       vlib_cli_command_t * cmd)
{
  vnet_policer_main_t *pm = &vnet_policer_main;

  vlib_cli_output (vm, "pool sizes: configs=%d templates=%d policers=%d",
		   pool_elts (pm->configs),
		   pool_elts (pm->policer_templates),
		   pool_elts (pm->policers));
  return 0;
}
/* *INDENT-OFF* */
VLIB_CLI_COMMAND (show_policer_pools_command, static) = {
    .path = "show policer pools",
    .short_help = "show policer pools",
    .function = show_policer_pools_command_fn,
};
/* *INDENT-ON* */

clib_error_t *
policer_init (vlib_main_t * vm)
{
  vnet_policer_main_t *pm = &vnet_policer_main;

  pm->vlib_main = vm;
  pm->vnet_main = vnet_get_main ();
  pm->log_class = vlib_log_register_class ("policer", 0);
<<<<<<< HEAD
=======
  pm->fq_index = vlib_frame_queue_main_init (policer_input_node.index, 0);
>>>>>>> 3f79e274

  pm->policer_config_by_name = hash_create_string (0, sizeof (uword));
  pm->policer_index_by_name = hash_create_string (0, sizeof (uword));

  vnet_classify_register_unformat_policer_next_index_fn
    (unformat_policer_classify_next_index);
  vnet_classify_register_unformat_opaque_index_fn
    (unformat_policer_classify_precolor);

  return 0;
}

VLIB_INIT_FUNCTION (policer_init);



/*
 * fd.io coding-style-patch-verification: ON
 *
 * Local Variables:
 * eval: (c-set-style "gnu")
 * End:
 */<|MERGE_RESOLUTION|>--- conflicted
+++ resolved
@@ -165,8 +165,6 @@
   return 0;
 }
 
-<<<<<<< HEAD
-=======
 int
 policer_input (u8 *name, u32 sw_if_index, bool apply)
 {
@@ -199,7 +197,6 @@
   return 0;
 }
 
->>>>>>> 3f79e274
 u8 *
 format_policer_instance (u8 * s, va_list * va)
 {
@@ -631,10 +628,7 @@
   pm->vlib_main = vm;
   pm->vnet_main = vnet_get_main ();
   pm->log_class = vlib_log_register_class ("policer", 0);
-<<<<<<< HEAD
-=======
   pm->fq_index = vlib_frame_queue_main_init (policer_input_node.index, 0);
->>>>>>> 3f79e274
 
   pm->policer_config_by_name = hash_create_string (0, sizeof (uword));
   pm->policer_index_by_name = hash_create_string (0, sizeof (uword));
