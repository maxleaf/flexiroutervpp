/*
 *------------------------------------------------------------------
 * ipsec_api.c - ipsec api
 *
 * Copyright (c) 2016 Cisco and/or its affiliates.
 * Licensed under the Apache License, Version 2.0 (the "License");
 * you may not use this file except in compliance with the License.
 * You may obtain a copy of the License at:
 *
 *     http://www.apache.org/licenses/LICENSE-2.0
 *
 * Unless required by applicable law or agreed to in writing, software
 * distributed under the License is distributed on an "AS IS" BASIS,
 * WITHOUT WARRANTIES OR CONDITIONS OF ANY KIND, either express or implied.
 * See the License for the specific language governing permissions and
 * limitations under the License.
 *------------------------------------------------------------------
 */

#include <vnet/vnet.h>
#include <vlibmemory/api.h>

#include <vnet/interface.h>
#include <vnet/api_errno.h>
#include <vnet/ip/ip.h>
#include <vnet/ip/ip_types_api.h>
#include <vnet/ipsec/ipsec_types_api.h>
#include <vnet/tunnel/tunnel_types_api.h>
#include <vnet/fib/fib.h>
#include <vnet/ipip/ipip.h>
#include <vnet/tunnel/tunnel_types_api.h>

#include <vnet/vnet_msg_enum.h>

#if WITH_LIBSSL > 0
#include <vnet/ipsec/ipsec.h>
#include <vnet/ipsec/ipsec_tun.h>
#include <vnet/ipsec/ipsec_itf.h>
#endif /* IPSEC */

#define vl_typedefs		/* define message structures */
#include <vnet/vnet_all_api_h.h>
#undef vl_typedefs

#define vl_endianfun		/* define message structures */
#include <vnet/vnet_all_api_h.h>
#undef vl_endianfun

/* instantiate all the print functions we know about */
#define vl_print(handle, ...) vlib_cli_output (handle, __VA_ARGS__)
#define vl_printfun
#include <vnet/vnet_all_api_h.h>
#undef vl_printfun

#include <vlibapi/api_helper_macros.h>

#define foreach_vpe_api_msg                                                   \
  _ (IPSEC_SPD_ADD_DEL, ipsec_spd_add_del)                                    \
  _ (IPSEC_INTERFACE_ADD_DEL_SPD, ipsec_interface_add_del_spd)                \
  _ (IPSEC_SPD_ENTRY_ADD_DEL, ipsec_spd_entry_add_del)                        \
  _ (IPSEC_SAD_ENTRY_ADD_DEL, ipsec_sad_entry_add_del)                        \
  _ (IPSEC_SAD_ENTRY_ADD_DEL_V2, ipsec_sad_entry_add_del_v2)                  \
  _ (IPSEC_SAD_ENTRY_ADD_DEL_V3, ipsec_sad_entry_add_del_v3)                  \
  _ (IPSEC_SA_DUMP, ipsec_sa_dump)                                            \
  _ (IPSEC_SA_V2_DUMP, ipsec_sa_v2_dump)                                      \
  _ (IPSEC_SA_V3_DUMP, ipsec_sa_v3_dump)                                      \
  _ (IPSEC_SPDS_DUMP, ipsec_spds_dump)                                        \
  _ (IPSEC_SPD_DUMP, ipsec_spd_dump)                                          \
  _ (IPSEC_SPD_INTERFACE_DUMP, ipsec_spd_interface_dump)                      \
  _ (IPSEC_ITF_CREATE, ipsec_itf_create)                                      \
  _ (IPSEC_ITF_DELETE, ipsec_itf_delete)                                      \
  _ (IPSEC_ITF_DUMP, ipsec_itf_dump)                                          \
  _ (IPSEC_SELECT_BACKEND, ipsec_select_backend)                              \
  _ (IPSEC_BACKEND_DUMP, ipsec_backend_dump)                                  \
  _ (IPSEC_TUNNEL_PROTECT_UPDATE, ipsec_tunnel_protect_update)                \
  _ (IPSEC_TUNNEL_PROTECT_DEL, ipsec_tunnel_protect_del)                      \
  _ (IPSEC_TUNNEL_PROTECT_DUMP, ipsec_tunnel_protect_dump)                    \
  _ (IPSEC_SET_ASYNC_MODE, ipsec_set_async_mode)

static void
vl_api_ipsec_spd_add_del_t_handler (vl_api_ipsec_spd_add_del_t * mp)
{
#if WITH_LIBSSL == 0
  clib_warning ("unimplemented");
#else

  vlib_main_t *vm __attribute__ ((unused)) = vlib_get_main ();
  vl_api_ipsec_spd_add_del_reply_t *rmp;
  int rv;

  rv = ipsec_add_del_spd (vm, ntohl (mp->spd_id), mp->is_add);

  REPLY_MACRO (VL_API_IPSEC_SPD_ADD_DEL_REPLY);
#endif
}

static void vl_api_ipsec_interface_add_del_spd_t_handler
  (vl_api_ipsec_interface_add_del_spd_t * mp)
{
  vlib_main_t *vm __attribute__ ((unused)) = vlib_get_main ();
  vl_api_ipsec_interface_add_del_spd_reply_t *rmp;
  int rv;
  u32 sw_if_index __attribute__ ((unused));
  u32 spd_id __attribute__ ((unused));

  sw_if_index = ntohl (mp->sw_if_index);
  spd_id = ntohl (mp->spd_id);

  VALIDATE_SW_IF_INDEX (mp);

#if WITH_LIBSSL > 0
  rv = ipsec_set_interface_spd (vm, sw_if_index, spd_id, mp->is_add);
#else
  rv = VNET_API_ERROR_UNIMPLEMENTED;
#endif

  BAD_SW_IF_INDEX_LABEL;

  REPLY_MACRO (VL_API_IPSEC_INTERFACE_ADD_DEL_SPD_REPLY);
}

static void vl_api_ipsec_tunnel_protect_update_t_handler
  (vl_api_ipsec_tunnel_protect_update_t * mp)
{
  vlib_main_t *vm __attribute__ ((unused)) = vlib_get_main ();
  vl_api_ipsec_tunnel_protect_update_reply_t *rmp;
  u32 sw_if_index, ii, *sa_ins = NULL;
  ip_address_t nh;
  int rv;

  sw_if_index = ntohl (mp->tunnel.sw_if_index);

  VALIDATE_SW_IF_INDEX (&(mp->tunnel));

#if WITH_LIBSSL > 0

  for (ii = 0; ii < mp->tunnel.n_sa_in; ii++)
    vec_add1 (sa_ins, ntohl (mp->tunnel.sa_in[ii]));

  ip_address_decode2 (&mp->tunnel.nh, &nh);

  rv = ipsec_tun_protect_update (sw_if_index, &nh,
				 ntohl (mp->tunnel.sa_out), sa_ins);
#else
  rv = VNET_API_ERROR_UNIMPLEMENTED;
#endif

  BAD_SW_IF_INDEX_LABEL;

  REPLY_MACRO (VL_API_IPSEC_TUNNEL_PROTECT_UPDATE_REPLY);
}

static void vl_api_ipsec_tunnel_protect_del_t_handler
  (vl_api_ipsec_tunnel_protect_del_t * mp)
{
  vlib_main_t *vm __attribute__ ((unused)) = vlib_get_main ();
  vl_api_ipsec_tunnel_protect_del_reply_t *rmp;
  ip_address_t nh;
  u32 sw_if_index;
  int rv;

  sw_if_index = ntohl (mp->sw_if_index);

  VALIDATE_SW_IF_INDEX (mp);

#if WITH_LIBSSL > 0
  ip_address_decode2 (&mp->nh, &nh);
  rv = ipsec_tun_protect_del (sw_if_index, &nh);
#else
  rv = VNET_API_ERROR_UNIMPLEMENTED;
#endif

  BAD_SW_IF_INDEX_LABEL;

  REPLY_MACRO (VL_API_IPSEC_TUNNEL_PROTECT_DEL_REPLY);
}

typedef struct ipsec_dump_walk_ctx_t_
{
  vl_api_registration_t *reg;
  u32 context;
} ipsec_dump_walk_ctx_t;

static walk_rc_t
send_ipsec_tunnel_protect_details (index_t itpi, void *arg)
{
  ipsec_dump_walk_ctx_t *ctx = arg;
  vl_api_ipsec_tunnel_protect_details_t *mp;
  ipsec_tun_protect_t *itp;
  u32 ii = 0;
  ipsec_sa_t *sa;

  itp = ipsec_tun_protect_get (itpi);

  mp = vl_msg_api_alloc (sizeof (*mp) + (sizeof (u32) * itp->itp_n_sa_in));
  clib_memset (mp, 0, sizeof (*mp));
  mp->_vl_msg_id = ntohs (VL_API_IPSEC_TUNNEL_PROTECT_DETAILS);
  mp->context = ctx->context;

  mp->tun.sw_if_index = htonl (itp->itp_sw_if_index);
  ip_address_encode2 (itp->itp_key, &mp->tun.nh);

  sa = ipsec_sa_get (itp->itp_out_sa);
  mp->tun.sa_out = htonl (sa->id);
  mp->tun.n_sa_in = itp->itp_n_sa_in;
  /* *INDENT-OFF* */
  FOR_EACH_IPSEC_PROTECT_INPUT_SA(itp, sa,
  ({
    mp->tun.sa_in[ii++] = htonl (sa->id);
  }));
  /* *INDENT-ON* */

  vl_api_send_msg (ctx->reg, (u8 *) mp);

  return (WALK_CONTINUE);
}

static void
vl_api_ipsec_tunnel_protect_dump_t_handler (vl_api_ipsec_tunnel_protect_dump_t
					    * mp)
{
  vl_api_registration_t *reg;
  u32 sw_if_index;

#if WITH_LIBSSL > 0
  reg = vl_api_client_index_to_registration (mp->client_index);
  if (!reg)
    return;

  ipsec_dump_walk_ctx_t ctx = {
    .reg = reg,
    .context = mp->context,
  };

  sw_if_index = ntohl (mp->sw_if_index);

  if (~0 == sw_if_index)
    {
      ipsec_tun_protect_walk (send_ipsec_tunnel_protect_details, &ctx);
    }
  else
    {
      ipsec_tun_protect_walk_itf (sw_if_index,
				  send_ipsec_tunnel_protect_details, &ctx);
    }
#else
  clib_warning ("unimplemented");
#endif
}

static int
ipsec_spd_action_decode (vl_api_ipsec_spd_action_t in,
			 ipsec_policy_action_t * out)
{
  in = clib_net_to_host_u32 (in);

  switch (in)
    {
#define _(v,f,s) case IPSEC_API_SPD_ACTION_##f: \
      *out = IPSEC_POLICY_ACTION_##f;              \
      return (0);
      foreach_ipsec_policy_action
#undef _
    }
  return (VNET_API_ERROR_UNIMPLEMENTED);
}

static void vl_api_ipsec_spd_entry_add_del_t_handler
  (vl_api_ipsec_spd_entry_add_del_t * mp)
{
  vlib_main_t *vm __attribute__ ((unused)) = vlib_get_main ();
  vl_api_ipsec_spd_entry_add_del_reply_t *rmp;
  ip46_type_t itype;
  u32 stat_index;
  int rv;

  stat_index = ~0;

#if WITH_LIBSSL > 0
  ipsec_policy_t p;

  clib_memset (&p, 0, sizeof (p));

  p.id = ntohl (mp->entry.spd_id);
  p.priority = ntohl (mp->entry.priority);

  itype = ip_address_decode (&mp->entry.remote_address_start, &p.raddr.start);
  ip_address_decode (&mp->entry.remote_address_stop, &p.raddr.stop);
  ip_address_decode (&mp->entry.local_address_start, &p.laddr.start);
  ip_address_decode (&mp->entry.local_address_stop, &p.laddr.stop);

  p.is_ipv6 = (itype == IP46_TYPE_IP6);

  p.protocol = mp->entry.protocol;
  p.rport.start = ntohs (mp->entry.remote_port_start);
  p.rport.stop = ntohs (mp->entry.remote_port_stop);
  p.lport.start = ntohs (mp->entry.local_port_start);
  p.lport.stop = ntohs (mp->entry.local_port_stop);

  rv = ipsec_spd_action_decode (mp->entry.policy, &p.policy);

  if (rv)
    goto out;

  /* policy action resolve unsupported */
  if (p.policy == IPSEC_POLICY_ACTION_RESOLVE)
    {
      clib_warning ("unsupported action: 'resolve'");
      rv = VNET_API_ERROR_UNIMPLEMENTED;
      goto out;
    }
  p.sa_id = ntohl (mp->entry.sa_id);
  rv =
    ipsec_policy_mk_type (mp->entry.is_outbound, p.is_ipv6, p.policy,
			  &p.type);
  if (rv)
    goto out;

  rv = ipsec_add_del_policy (vm, &p, mp->is_add, &stat_index);
  if (rv)
    goto out;

#else
  rv = VNET_API_ERROR_UNIMPLEMENTED;
  goto out;
#endif

out:
  /* *INDENT-OFF* */
  REPLY_MACRO2 (VL_API_IPSEC_SPD_ENTRY_ADD_DEL_REPLY,
  ({
    rmp->stat_index = ntohl(stat_index);
  }));
  /* *INDENT-ON* */
}

static void vl_api_ipsec_sad_entry_add_del_t_handler
  (vl_api_ipsec_sad_entry_add_del_t * mp)
{
  vl_api_ipsec_sad_entry_add_del_reply_t *rmp;
  ipsec_key_t crypto_key, integ_key;
  ipsec_crypto_alg_t crypto_alg;
  ipsec_integ_alg_t integ_alg;
  ipsec_protocol_t proto;
  ipsec_sa_flags_t flags;
  u32 id, spi, sa_index = ~0;
  tunnel_t tun = {
    .t_flags = TUNNEL_FLAG_NONE,
    .t_encap_decap_flags = TUNNEL_ENCAP_DECAP_FLAG_NONE,
    .t_dscp = 0,
    .t_mode = TUNNEL_MODE_P2P,
    .t_table_id = 0,
    .t_hop_limit = 255,
  };
  int rv;

#if WITH_LIBSSL > 0

  id = ntohl (mp->entry.sad_id);
  spi = ntohl (mp->entry.spi);

  rv = ipsec_proto_decode (mp->entry.protocol, &proto);

  if (rv)
    goto out;

  rv = ipsec_crypto_algo_decode (mp->entry.crypto_algorithm, &crypto_alg);

  if (rv)
    goto out;

  rv = ipsec_integ_algo_decode (mp->entry.integrity_algorithm, &integ_alg);

  if (rv)
    goto out;

  ipsec_key_decode (&mp->entry.crypto_key, &crypto_key);
  ipsec_key_decode (&mp->entry.integrity_key, &integ_key);

  flags = ipsec_sa_flags_decode (mp->entry.flags);

  ip_address_decode2 (&mp->entry.tunnel_src, &tun.t_src);
  ip_address_decode2 (&mp->entry.tunnel_dst, &tun.t_dst);

  if (mp->is_add)
    rv = ipsec_sa_add_and_lock (
      id, spi, proto, crypto_alg, &crypto_key, integ_alg, &integ_key, flags,
      mp->entry.salt, htons (mp->entry.udp_src_port),
      htons (mp->entry.udp_dst_port), &tun, &sa_index);
  else
    rv = ipsec_sa_unlock_id (id);

#else
  rv = VNET_API_ERROR_UNIMPLEMENTED;
#endif

out:
  /* *INDENT-OFF* */
  REPLY_MACRO2 (VL_API_IPSEC_SAD_ENTRY_ADD_DEL_REPLY,
  {
    rmp->stat_index = htonl (sa_index);
  });
  /* *INDENT-ON* */
}

static void vl_api_ipsec_sad_entry_add_del_v2_t_handler
  (vl_api_ipsec_sad_entry_add_del_v2_t * mp)
{
  vlib_main_t *vm __attribute__ ((unused)) = vlib_get_main ();
  vl_api_ipsec_sad_entry_add_del_v2_reply_t *rmp;
  ipsec_key_t crypto_key, integ_key;
  ipsec_crypto_alg_t crypto_alg;
  ipsec_integ_alg_t integ_alg;
  ipsec_protocol_t proto;
  ipsec_sa_flags_t flags;
  u32 id, spi, sa_index = ~0;
  int rv;
  tunnel_t tun = {
    .t_flags = TUNNEL_FLAG_NONE,
    .t_encap_decap_flags = TUNNEL_ENCAP_DECAP_FLAG_NONE,
    .t_dscp = 0,
    .t_mode = TUNNEL_MODE_P2P,
    .t_table_id = htonl (mp->entry.tx_table_id),
    .t_hop_limit = 255,
  };

#if WITH_LIBSSL > 0

  id = ntohl (mp->entry.sad_id);
  spi = ntohl (mp->entry.spi);

  rv = ipsec_proto_decode (mp->entry.protocol, &proto);

  if (rv)
    goto out;

  rv = ipsec_crypto_algo_decode (mp->entry.crypto_algorithm, &crypto_alg);

  if (rv)
    goto out;

  rv = ipsec_integ_algo_decode (mp->entry.integrity_algorithm, &integ_alg);

  if (rv)
    goto out;

  rv = tunnel_encap_decap_flags_decode (mp->entry.tunnel_flags,
					&tun.t_encap_decap_flags);

  if (rv)
    goto out;

  ipsec_key_decode (&mp->entry.crypto_key, &crypto_key);
  ipsec_key_decode (&mp->entry.integrity_key, &integ_key);

  flags = ipsec_sa_flags_decode (mp->entry.flags);
  tun.t_dscp = ip_dscp_decode (mp->entry.dscp);

  ip_address_decode2 (&mp->entry.tunnel_src, &tun.t_src);
  ip_address_decode2 (&mp->entry.tunnel_dst, &tun.t_dst);

  if (mp->is_add)
    rv = ipsec_sa_add_and_lock (
      id, spi, proto, crypto_alg, &crypto_key, integ_alg, &integ_key, flags,
      mp->entry.salt, htons (mp->entry.udp_src_port),
      htons (mp->entry.udp_dst_port), &tun, &sa_index);
  else
    rv = ipsec_sa_unlock_id (id);

#else
  rv = VNET_API_ERROR_UNIMPLEMENTED;
#endif

out:
  /* *INDENT-OFF* */
  REPLY_MACRO2 (VL_API_IPSEC_SAD_ENTRY_ADD_DEL_V2_REPLY,
  {
    rmp->stat_index = htonl (sa_index);
  });
  /* *INDENT-ON* */
}

static void
vl_api_ipsec_sad_entry_add_del_v3_t_handler (
  vl_api_ipsec_sad_entry_add_del_v3_t *mp)
{
  vl_api_ipsec_sad_entry_add_del_v3_reply_t *rmp;
  ipsec_key_t crypto_key, integ_key;
  ipsec_crypto_alg_t crypto_alg;
  ipsec_integ_alg_t integ_alg;
  ipsec_protocol_t proto;
  ipsec_sa_flags_t flags;
  u32 id, spi, sa_index = ~0;
  tunnel_t tun;
  int rv;

#if WITH_LIBSSL > 0

  id = ntohl (mp->entry.sad_id);
  spi = ntohl (mp->entry.spi);

  rv = ipsec_proto_decode (mp->entry.protocol, &proto);

  if (rv)
    goto out;

  rv = ipsec_crypto_algo_decode (mp->entry.crypto_algorithm, &crypto_alg);

  if (rv)
    goto out;

  rv = ipsec_integ_algo_decode (mp->entry.integrity_algorithm, &integ_alg);

  if (rv)
    goto out;

  flags = ipsec_sa_flags_decode (mp->entry.flags);

  if (flags & IPSEC_SA_FLAG_IS_TUNNEL)
    {
      rv = tunnel_decode (&mp->entry.tunnel, &tun);

      if (rv)
	goto out;
    }

  ipsec_key_decode (&mp->entry.crypto_key, &crypto_key);
  ipsec_key_decode (&mp->entry.integrity_key, &integ_key);

  if (mp->is_add)
    rv = ipsec_sa_add_and_lock (
      id, spi, proto, crypto_alg, &crypto_key, integ_alg, &integ_key, flags,
      mp->entry.salt, htons (mp->entry.udp_src_port),
      htons (mp->entry.udp_dst_port), &tun, &sa_index);
  else
    rv = ipsec_sa_unlock_id (id);

#else
  rv = VNET_API_ERROR_UNIMPLEMENTED;
#endif

out:
  REPLY_MACRO2 (VL_API_IPSEC_SAD_ENTRY_ADD_DEL_V3_REPLY,
		{ rmp->stat_index = htonl (sa_index); });
}

static void
send_ipsec_spds_details (ipsec_spd_t * spd, vl_api_registration_t * reg,
			 u32 context)
{
  vl_api_ipsec_spds_details_t *mp;
  u32 n_policies = 0;

  mp = vl_msg_api_alloc (sizeof (*mp));
  clib_memset (mp, 0, sizeof (*mp));
  mp->_vl_msg_id = ntohs (VL_API_IPSEC_SPDS_DETAILS);
  mp->context = context;

  mp->spd_id = htonl (spd->id);
#define _(s, n) n_policies += vec_len (spd->policies[IPSEC_SPD_POLICY_##s]);
  foreach_ipsec_spd_policy_type
#undef _
    mp->npolicies = htonl (n_policies);

  vl_api_send_msg (reg, (u8 *) mp);
}

static void
vl_api_ipsec_spds_dump_t_handler (vl_api_ipsec_spds_dump_t * mp)
{
  vl_api_registration_t *reg;
  ipsec_main_t *im = &ipsec_main;
  ipsec_spd_t *spd;
#if WITH_LIBSSL > 0
  reg = vl_api_client_index_to_registration (mp->client_index);
  if (!reg)
    return;

  /* *INDENT-OFF* */
  pool_foreach (spd, im->spds)  {
    send_ipsec_spds_details (spd, reg, mp->context);
  }
  /* *INDENT-ON* */
#else
  clib_warning ("unimplemented");
#endif
}

vl_api_ipsec_spd_action_t
ipsec_spd_action_encode (ipsec_policy_action_t in)
{
  vl_api_ipsec_spd_action_t out = IPSEC_API_SPD_ACTION_BYPASS;

  switch (in)
    {
#define _(v,f,s) case IPSEC_POLICY_ACTION_##f: \
      out = IPSEC_API_SPD_ACTION_##f;          \
      break;
      foreach_ipsec_policy_action
#undef _
    }
  return (clib_host_to_net_u32 (out));
}

static void
send_ipsec_spd_details (ipsec_policy_t * p, vl_api_registration_t * reg,
			u32 context)
{
  vl_api_ipsec_spd_details_t *mp;

  mp = vl_msg_api_alloc (sizeof (*mp));
  clib_memset (mp, 0, sizeof (*mp));
  mp->_vl_msg_id = ntohs (VL_API_IPSEC_SPD_DETAILS);
  mp->context = context;

  mp->entry.spd_id = htonl (p->id);
  mp->entry.priority = htonl (p->priority);
  mp->entry.is_outbound = ((p->type == IPSEC_SPD_POLICY_IP6_OUTBOUND) ||
			   (p->type == IPSEC_SPD_POLICY_IP4_OUTBOUND));

  ip_address_encode (&p->laddr.start, IP46_TYPE_ANY,
		     &mp->entry.local_address_start);
  ip_address_encode (&p->laddr.stop, IP46_TYPE_ANY,
		     &mp->entry.local_address_stop);
  ip_address_encode (&p->raddr.start, IP46_TYPE_ANY,
		     &mp->entry.remote_address_start);
  ip_address_encode (&p->raddr.stop, IP46_TYPE_ANY,
		     &mp->entry.remote_address_stop);
  mp->entry.local_port_start = htons (p->lport.start);
  mp->entry.local_port_stop = htons (p->lport.stop);
  mp->entry.remote_port_start = htons (p->rport.start);
  mp->entry.remote_port_stop = htons (p->rport.stop);
  mp->entry.protocol = p->protocol;
  mp->entry.policy = ipsec_spd_action_encode (p->policy);
  mp->entry.sa_id = htonl (p->sa_id);

  vl_api_send_msg (reg, (u8 *) mp);
}

static void
vl_api_ipsec_spd_dump_t_handler (vl_api_ipsec_spd_dump_t * mp)
{
  vl_api_registration_t *reg;
  ipsec_main_t *im = &ipsec_main;
  ipsec_spd_policy_type_t ptype;
  ipsec_policy_t *policy;
  ipsec_spd_t *spd;
  uword *p;
  u32 spd_index, *ii;
#if WITH_LIBSSL > 0
  reg = vl_api_client_index_to_registration (mp->client_index);
  if (!reg)
    return;

  p = hash_get (im->spd_index_by_spd_id, ntohl (mp->spd_id));
  if (!p)
    return;

  spd_index = p[0];
  spd = pool_elt_at_index (im->spds, spd_index);

  /* *INDENT-OFF* */
  FOR_EACH_IPSEC_SPD_POLICY_TYPE(ptype) {
    vec_foreach(ii, spd->policies[ptype])
      {
        policy = pool_elt_at_index(im->policies, *ii);

        if (mp->sa_id == ~(0) || ntohl (mp->sa_id) == policy->sa_id)
          send_ipsec_spd_details (policy, reg, mp->context);
      }
  }
  /* *INDENT-ON* */
#else
  clib_warning ("unimplemented");
#endif
}

static void
send_ipsec_spd_interface_details (vl_api_registration_t * reg, u32 spd_index,
				  u32 sw_if_index, u32 context)
{
  vl_api_ipsec_spd_interface_details_t *mp;

  mp = vl_msg_api_alloc (sizeof (*mp));
  clib_memset (mp, 0, sizeof (*mp));
  mp->_vl_msg_id = ntohs (VL_API_IPSEC_SPD_INTERFACE_DETAILS);
  mp->context = context;

  mp->spd_index = htonl (spd_index);
  mp->sw_if_index = htonl (sw_if_index);

  vl_api_send_msg (reg, (u8 *) mp);
}

static void
vl_api_ipsec_spd_interface_dump_t_handler (vl_api_ipsec_spd_interface_dump_t *
					   mp)
{
  ipsec_main_t *im = &ipsec_main;
  vl_api_registration_t *reg;
  u32 k, v, spd_index;

#if WITH_LIBSSL > 0
  reg = vl_api_client_index_to_registration (mp->client_index);
  if (!reg)
    return;

  if (mp->spd_index_valid)
    {
      spd_index = ntohl (mp->spd_index);
      /* *INDENT-OFF* */
      hash_foreach(k, v, im->spd_index_by_sw_if_index, ({
        if (v == spd_index)
          send_ipsec_spd_interface_details(reg, v, k, mp->context);
      }));
      /* *INDENT-ON* */
    }
  else
    {
      /* *INDENT-OFF* */
      hash_foreach(k, v, im->spd_index_by_sw_if_index, ({
        send_ipsec_spd_interface_details(reg, v, k, mp->context);
      }));
      /* *INDENT-ON* */
    }

#else
  clib_warning ("unimplemented");
#endif
}

static void
vl_api_ipsec_itf_create_t_handler (vl_api_ipsec_itf_create_t * mp)
{
  vl_api_ipsec_itf_create_reply_t *rmp;
  tunnel_mode_t mode;
  u32 sw_if_index = ~0;
  int rv;

  rv = tunnel_mode_decode (mp->itf.mode, &mode);

  if (!rv)
    rv = ipsec_itf_create (ntohl (mp->itf.user_instance), mode, &sw_if_index);

  /* *INDENT-OFF* */
  REPLY_MACRO2 (VL_API_IPSEC_ITF_CREATE_REPLY,
  ({
    rmp->sw_if_index = htonl (sw_if_index);
  }));
  /* *INDENT-ON* */
}

static void
vl_api_ipsec_itf_delete_t_handler (vl_api_ipsec_itf_delete_t * mp)
{
  vl_api_ipsec_itf_delete_reply_t *rmp;
  int rv;

  rv = ipsec_itf_delete (ntohl (mp->sw_if_index));

  REPLY_MACRO (VL_API_IPSEC_ITF_DELETE_REPLY);
}

static void
vl_api_ipsec_itf_dump_t_handler (vl_api_ipsec_itf_dump_t * mp)
{
}

typedef struct ipsec_sa_dump_match_ctx_t_
{
  index_t sai;
  u32 sw_if_index;
} ipsec_sa_dump_match_ctx_t;

static walk_rc_t
ipsec_sa_dump_match_sa (index_t itpi, void *arg)
{
  ipsec_sa_dump_match_ctx_t *ctx = arg;
  ipsec_tun_protect_t *itp;
  index_t sai;

  itp = ipsec_tun_protect_get (itpi);

  if (itp->itp_out_sa == ctx->sai)
    {
      ctx->sw_if_index = itp->itp_sw_if_index;
      return (WALK_STOP);
    }
  /* *INDENT-OFF* */
  FOR_EACH_IPSEC_PROTECT_INPUT_SAI (itp, sai,
  ({
    if (sai == ctx->sai)
      {
        ctx->sw_if_index = itp->itp_sw_if_index;
        return (WALK_STOP);
      }
  }));
  /* *INDENT-OFF* */

  return (WALK_CONTINUE);
}

static walk_rc_t
send_ipsec_sa_details (ipsec_sa_t * sa, void *arg)
{
  ipsec_dump_walk_ctx_t *ctx = arg;
  vl_api_ipsec_sa_details_t *mp;

  mp = vl_msg_api_alloc (sizeof (*mp));
  clib_memset (mp, 0, sizeof (*mp));
  mp->_vl_msg_id = ntohs (VL_API_IPSEC_SA_DETAILS);
  mp->context = ctx->context;

  mp->entry.sad_id = htonl (sa->id);
  mp->entry.spi = htonl (sa->spi);
  mp->entry.protocol = ipsec_proto_encode (sa->protocol);
  mp->entry.tx_table_id = htonl (sa->tunnel.t_table_id);

  mp->entry.crypto_algorithm = ipsec_crypto_algo_encode (sa->crypto_alg);
  ipsec_key_encode (&sa->crypto_key, &mp->entry.crypto_key);

  mp->entry.integrity_algorithm = ipsec_integ_algo_encode (sa->integ_alg);
  ipsec_key_encode (&sa->integ_key, &mp->entry.integrity_key);

  mp->entry.flags = ipsec_sad_flags_encode (sa);
  mp->entry.salt = clib_host_to_net_u32 (sa->salt);

  if (ipsec_sa_is_set_IS_PROTECT (sa))
    {
      ipsec_sa_dump_match_ctx_t ctx = {
	.sai = sa - ipsec_sa_pool,
	.sw_if_index = ~0,
      };
      ipsec_tun_protect_walk (ipsec_sa_dump_match_sa, &ctx);

      mp->sw_if_index = htonl (ctx.sw_if_index);
    }
  else
    mp->sw_if_index = ~0;

  if (ipsec_sa_is_set_IS_TUNNEL (sa))
    {
      ip_address_encode2 (&sa->tunnel.t_src, &mp->entry.tunnel_src);
      ip_address_encode2 (&sa->tunnel.t_dst, &mp->entry.tunnel_dst);
    }
  if (ipsec_sa_is_set_UDP_ENCAP (sa))
    {
      mp->entry.udp_src_port = sa->udp_hdr.src_port;
      mp->entry.udp_dst_port = sa->udp_hdr.dst_port;
    }

  mp->seq_outbound = clib_host_to_net_u64 (((u64) sa->seq));
  mp->last_seq_inbound = clib_host_to_net_u64 (((u64) sa->last_seq));
  if (ipsec_sa_is_set_USE_ESN (sa))
    {
      mp->seq_outbound |= (u64) (clib_host_to_net_u32 (sa->seq_hi));
      mp->last_seq_inbound |= (u64) (clib_host_to_net_u32 (sa->last_seq_hi));
    }
  if (ipsec_sa_is_set_USE_ANTI_REPLAY (sa))
    mp->replay_window = clib_host_to_net_u64 (sa->replay_window);

  mp->stat_index = clib_host_to_net_u32 (sa->stat_index);

  vl_api_send_msg (ctx->reg, (u8 *) mp);

  return (WALK_CONTINUE);
}

static void
vl_api_ipsec_sa_dump_t_handler (vl_api_ipsec_sa_dump_t * mp)
{
  vl_api_registration_t *reg;

#if WITH_LIBSSL > 0
  reg = vl_api_client_index_to_registration (mp->client_index);
  if (!reg)
    return;

  ipsec_dump_walk_ctx_t ctx = {
    .reg = reg,
    .context = mp->context,
  };

  ipsec_sa_walk (send_ipsec_sa_details, &ctx);

#else
  clib_warning ("unimplemented");
#endif
}

static walk_rc_t
send_ipsec_sa_v2_details (ipsec_sa_t * sa, void *arg)
{
  ipsec_dump_walk_ctx_t *ctx = arg;
  vl_api_ipsec_sa_v2_details_t *mp;

  mp = vl_msg_api_alloc (sizeof (*mp));
  clib_memset (mp, 0, sizeof (*mp));
  mp->_vl_msg_id = ntohs (VL_API_IPSEC_SA_V2_DETAILS);
  mp->context = ctx->context;

  mp->entry.sad_id = htonl (sa->id);
  mp->entry.spi = htonl (sa->spi);
  mp->entry.protocol = ipsec_proto_encode (sa->protocol);
  mp->entry.tx_table_id = htonl (sa->tunnel.t_table_id);

  mp->entry.crypto_algorithm = ipsec_crypto_algo_encode (sa->crypto_alg);
  ipsec_key_encode (&sa->crypto_key, &mp->entry.crypto_key);

  mp->entry.integrity_algorithm = ipsec_integ_algo_encode (sa->integ_alg);
  ipsec_key_encode (&sa->integ_key, &mp->entry.integrity_key);

  mp->entry.flags = ipsec_sad_flags_encode (sa);
  mp->entry.salt = clib_host_to_net_u32 (sa->salt);

  if (ipsec_sa_is_set_IS_PROTECT (sa))
    {
      ipsec_sa_dump_match_ctx_t ctx = {
	.sai = sa - ipsec_sa_pool,
	.sw_if_index = ~0,
      };
      ipsec_tun_protect_walk (ipsec_sa_dump_match_sa, &ctx);

      mp->sw_if_index = htonl (ctx.sw_if_index);
    }
  else
    mp->sw_if_index = ~0;

  if (ipsec_sa_is_set_IS_TUNNEL (sa))
    {
      ip_address_encode2 (&sa->tunnel.t_src, &mp->entry.tunnel_src);
      ip_address_encode2 (&sa->tunnel.t_dst, &mp->entry.tunnel_dst);
    }
  if (ipsec_sa_is_set_UDP_ENCAP (sa))
    {
      mp->entry.udp_src_port = sa->udp_hdr.src_port;
      mp->entry.udp_dst_port = sa->udp_hdr.dst_port;
    }

  mp->entry.tunnel_flags =
    tunnel_encap_decap_flags_encode (sa->tunnel.t_encap_decap_flags);
  mp->entry.dscp = ip_dscp_encode (sa->tunnel.t_dscp);

  mp->seq_outbound = clib_host_to_net_u64 (((u64) sa->seq));
  mp->last_seq_inbound = clib_host_to_net_u64 (((u64) sa->last_seq));
  if (ipsec_sa_is_set_USE_ESN (sa))
    {
      mp->seq_outbound |= (u64) (clib_host_to_net_u32 (sa->seq_hi));
      mp->last_seq_inbound |= (u64) (clib_host_to_net_u32 (sa->last_seq_hi));
    }
  if (ipsec_sa_is_set_USE_ANTI_REPLAY (sa))
    mp->replay_window = clib_host_to_net_u64 (sa->replay_window);

  mp->stat_index = clib_host_to_net_u32 (sa->stat_index);

  vl_api_send_msg (ctx->reg, (u8 *) mp);

  return (WALK_CONTINUE);
}

static void
vl_api_ipsec_sa_v2_dump_t_handler (vl_api_ipsec_sa_v2_dump_t *mp)
{
  vl_api_registration_t *reg;

#if WITH_LIBSSL > 0
  reg = vl_api_client_index_to_registration (mp->client_index);
  if (!reg)
    return;

  ipsec_dump_walk_ctx_t ctx = {
    .reg = reg,
    .context = mp->context,
  };

  ipsec_sa_walk (send_ipsec_sa_v2_details, &ctx);

#else
  clib_warning ("unimplemented");
#endif
}

static walk_rc_t
send_ipsec_sa_v3_details (ipsec_sa_t *sa, void *arg)
{
  ipsec_dump_walk_ctx_t *ctx = arg;
  vl_api_ipsec_sa_v3_details_t *mp;
<<<<<<< HEAD
  ipsec_main_t *im = &ipsec_main;
=======
>>>>>>> 3f79e274

  mp = vl_msg_api_alloc (sizeof (*mp));
  clib_memset (mp, 0, sizeof (*mp));
  mp->_vl_msg_id = ntohs (VL_API_IPSEC_SA_V3_DETAILS);
  mp->context = ctx->context;

  mp->entry.sad_id = htonl (sa->id);
  mp->entry.spi = htonl (sa->spi);
  mp->entry.protocol = ipsec_proto_encode (sa->protocol);

  mp->entry.crypto_algorithm = ipsec_crypto_algo_encode (sa->crypto_alg);
  ipsec_key_encode (&sa->crypto_key, &mp->entry.crypto_key);

  mp->entry.integrity_algorithm = ipsec_integ_algo_encode (sa->integ_alg);
  ipsec_key_encode (&sa->integ_key, &mp->entry.integrity_key);

  mp->entry.flags = ipsec_sad_flags_encode (sa);
  mp->entry.salt = clib_host_to_net_u32 (sa->salt);

  if (ipsec_sa_is_set_IS_PROTECT (sa))
    {
      ipsec_sa_dump_match_ctx_t ctx = {
<<<<<<< HEAD
	.sai = sa - im->sad,
=======
	.sai = sa - ipsec_sa_pool,
>>>>>>> 3f79e274
	.sw_if_index = ~0,
      };
      ipsec_tun_protect_walk (ipsec_sa_dump_match_sa, &ctx);

      mp->sw_if_index = htonl (ctx.sw_if_index);
    }
  else
    mp->sw_if_index = ~0;

  if (ipsec_sa_is_set_IS_TUNNEL (sa))
    tunnel_encode (&sa->tunnel, &mp->entry.tunnel);

  if (ipsec_sa_is_set_UDP_ENCAP (sa))
    {
      mp->entry.udp_src_port = sa->udp_hdr.src_port;
      mp->entry.udp_dst_port = sa->udp_hdr.dst_port;
    }

  mp->seq_outbound = clib_host_to_net_u64 (((u64) sa->seq));
  mp->last_seq_inbound = clib_host_to_net_u64 (((u64) sa->last_seq));
  if (ipsec_sa_is_set_USE_ESN (sa))
    {
      mp->seq_outbound |= (u64) (clib_host_to_net_u32 (sa->seq_hi));
      mp->last_seq_inbound |= (u64) (clib_host_to_net_u32 (sa->last_seq_hi));
    }
  if (ipsec_sa_is_set_USE_ANTI_REPLAY (sa))
    mp->replay_window = clib_host_to_net_u64 (sa->replay_window);

  mp->stat_index = clib_host_to_net_u32 (sa->stat_index);

  vl_api_send_msg (ctx->reg, (u8 *) mp);

  return (WALK_CONTINUE);
}

static void
vl_api_ipsec_sa_v3_dump_t_handler (vl_api_ipsec_sa_v3_dump_t *mp)
{
  vl_api_registration_t *reg;

#if WITH_LIBSSL > 0
  reg = vl_api_client_index_to_registration (mp->client_index);
  if (!reg)
    return;

  ipsec_dump_walk_ctx_t ctx = {
    .reg = reg,
    .context = mp->context,
  };

  ipsec_sa_walk (send_ipsec_sa_v3_details, &ctx);

#else
  clib_warning ("unimplemented");
#endif
}

static void
vl_api_ipsec_backend_dump_t_handler (vl_api_ipsec_backend_dump_t * mp)
{
  vl_api_registration_t *rp;
  ipsec_main_t *im = &ipsec_main;
  u32 context = mp->context;

  rp = vl_api_client_index_to_registration (mp->client_index);

  if (rp == 0)
    {
      clib_warning ("Client %d AWOL", mp->client_index);
      return;
    }

  ipsec_ah_backend_t *ab;
  ipsec_esp_backend_t *eb;
  /* *INDENT-OFF* */
  pool_foreach (ab, im->ah_backends) {
    vl_api_ipsec_backend_details_t *mp = vl_msg_api_alloc (sizeof (*mp));
    clib_memset (mp, 0, sizeof (*mp));
    mp->_vl_msg_id = ntohs (VL_API_IPSEC_BACKEND_DETAILS);
    mp->context = context;
    snprintf ((char *)mp->name, sizeof (mp->name), "%.*s", vec_len (ab->name),
              ab->name);
    mp->protocol = ntohl (IPSEC_API_PROTO_AH);
    mp->index = ab - im->ah_backends;
    mp->active = mp->index == im->ah_current_backend ? 1 : 0;
    vl_api_send_msg (rp, (u8 *)mp);
  }
  pool_foreach (eb, im->esp_backends) {
    vl_api_ipsec_backend_details_t *mp = vl_msg_api_alloc (sizeof (*mp));
    clib_memset (mp, 0, sizeof (*mp));
    mp->_vl_msg_id = ntohs (VL_API_IPSEC_BACKEND_DETAILS);
    mp->context = context;
    snprintf ((char *)mp->name, sizeof (mp->name), "%.*s", vec_len (eb->name),
              eb->name);
    mp->protocol = ntohl (IPSEC_API_PROTO_ESP);
    mp->index = eb - im->esp_backends;
    mp->active = mp->index == im->esp_current_backend ? 1 : 0;
    vl_api_send_msg (rp, (u8 *)mp);
  }
  /* *INDENT-ON* */
}

static void
vl_api_ipsec_select_backend_t_handler (vl_api_ipsec_select_backend_t * mp)
{
  ipsec_main_t *im = &ipsec_main;
  vl_api_ipsec_select_backend_reply_t *rmp;
  ipsec_protocol_t protocol;
  int rv = 0;
  if (pool_elts (ipsec_sa_pool) > 0)
    {
      rv = VNET_API_ERROR_INSTANCE_IN_USE;
      goto done;
    }

  rv = ipsec_proto_decode (mp->protocol, &protocol);

  if (rv)
    goto done;

#if WITH_LIBSSL > 0
  switch (protocol)
    {
    case IPSEC_PROTOCOL_ESP:
      rv = ipsec_select_esp_backend (im, mp->index);
      break;
    case IPSEC_PROTOCOL_AH:
      rv = ipsec_select_ah_backend (im, mp->index);
      break;
    default:
      rv = VNET_API_ERROR_INVALID_PROTOCOL;
      break;
    }
#else
  clib_warning ("unimplemented");	/* FIXME */
#endif
done:
  REPLY_MACRO (VL_API_IPSEC_SELECT_BACKEND_REPLY);
}

static void
vl_api_ipsec_set_async_mode_t_handler (vl_api_ipsec_set_async_mode_t * mp)
{
  vl_api_ipsec_set_async_mode_reply_t *rmp;
  int rv = 0;

  vnet_crypto_request_async_mode (mp->async_enable);
  ipsec_set_async_mode (mp->async_enable);

  REPLY_MACRO (VL_API_IPSEC_SET_ASYNC_MODE_REPLY);
}

/*
 * ipsec_api_hookup
 * Add vpe's API message handlers to the table.
 * vlib has already mapped shared memory and
 * added the client registration handlers.
 * See .../vlib-api/vlibmemory/memclnt_vlib.c:memclnt_process()
 */
#define vl_msg_name_crc_list
#include <vnet/vnet_all_api_h.h>
#undef vl_msg_name_crc_list

static void
setup_message_id_table (api_main_t * am)
{
#define _(id,n,crc) vl_msg_api_add_msg_name_crc (am, #n "_" #crc, id);
  foreach_vl_msg_name_crc_ipsec;
#undef _
}

static clib_error_t *
ipsec_api_hookup (vlib_main_t * vm)
{
  api_main_t *am = vlibapi_get_main ();

#define _(N,n)                                                  \
    vl_msg_api_set_handlers(VL_API_##N, #n,                     \
                           vl_api_##n##_t_handler,              \
                           vl_noop_handler,                     \
                           vl_api_##n##_t_endian,               \
                           vl_api_##n##_t_print,                \
                           sizeof(vl_api_##n##_t), 1);
  foreach_vpe_api_msg;
#undef _

  /*
   * Set up the (msg_name, crc, message-id) table
   */
  setup_message_id_table (am);

  return 0;
}

VLIB_API_INIT_FUNCTION (ipsec_api_hookup);

/*
 * fd.io coding-style-patch-verification: ON
 *
 * Local Variables:
 * eval: (c-set-style "gnu")
 * End:
 */<|MERGE_RESOLUTION|>--- conflicted
+++ resolved
@@ -985,10 +985,6 @@
 {
   ipsec_dump_walk_ctx_t *ctx = arg;
   vl_api_ipsec_sa_v3_details_t *mp;
-<<<<<<< HEAD
-  ipsec_main_t *im = &ipsec_main;
-=======
->>>>>>> 3f79e274
 
   mp = vl_msg_api_alloc (sizeof (*mp));
   clib_memset (mp, 0, sizeof (*mp));
@@ -1011,11 +1007,7 @@
   if (ipsec_sa_is_set_IS_PROTECT (sa))
     {
       ipsec_sa_dump_match_ctx_t ctx = {
-<<<<<<< HEAD
-	.sai = sa - im->sad,
-=======
 	.sai = sa - ipsec_sa_pool,
->>>>>>> 3f79e274
 	.sw_if_index = ~0,
       };
       ipsec_tun_protect_walk (ipsec_sa_dump_match_sa, &ctx);
