--- conflicted
+++ resolved
@@ -13,12 +13,6 @@
  * limitations under the License.
  */
 
-/*
- *  Copyright (C) 2020 flexiWAN Ltd.
- *  List of fixes and changes made for FlexiWAN (denoted by FLEXIWAN_FIX and FLEXIWAN_FEATURE flags):
- *   - Use route preference size the same as Linux metric, i.e. u32
- */
-
 #include <vnet/adj/adj.h>
 #include <vnet/dpo/load_balance.h>
 #include <vnet/dpo/mpls_label_dpo.h>
@@ -262,11 +256,7 @@
     i32 start_source_index, end_source_index;
     fib_forward_chain_type_t fct;
     int n_recursive_constrained;
-#ifdef FLEXIWAN_FEATURE
-    u32 preference;
-#else
     u16 preference;
-#endif
 } fib_entry_src_collect_forwarding_ctx_t;
 
 /**
@@ -454,11 +444,7 @@
     {
         ctx->n_recursive_constrained += 1;
     }
-#ifdef FLEXIWAN_FEATURE
-    if (0xffffffff == ctx->preference)
-#else
     if (0xffff == ctx->preference)
-#endif
     {
         /*
          * not set a preference yet, so the first path we encounter
@@ -620,14 +606,7 @@
         .next_hops = NULL,
         .n_recursive_constrained = 0,
         .fct = fct,
-#ifdef FLEXIWAN_FEATURE
-        .preference = 0xffffffff,
-#else
         .preference = 0xffff,
-<<<<<<< HEAD
-#endif
-=======
->>>>>>> 3f79e274
         .start_source_index = start,
         .end_source_index = end,
     };
