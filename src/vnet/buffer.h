/*
 * Copyright (c) 2015 Cisco and/or its affiliates.
 * Licensed under the Apache License, Version 2.0 (the "License");
 * you may not use this file except in compliance with the License.
 * You may obtain a copy of the License at:
 *
 *     http://www.apache.org/licenses/LICENSE-2.0
 *
 * Unless required by applicable law or agreed to in writing, software
 * distributed under the License is distributed on an "AS IS" BASIS,
 * WITHOUT WARRANTIES OR CONDITIONS OF ANY KIND, either express or implied.
 * See the License for the specific language governing permissions and
 * limitations under the License.
 */
/*
 * vnet/buffer.h: vnet buffer flags
 *
 * Copyright (c) 2008 Eliot Dresselhaus
 *
 * Permission is hereby granted, free of charge, to any person obtaining
 * a copy of this software and associated documentation files (the
 * "Software"), to deal in the Software without restriction, including
 * without limitation the rights to use, copy, modify, merge, publish,
 * distribute, sublicense, and/or sell copies of the Software, and to
 * permit persons to whom the Software is furnished to do so, subject to
 * the following conditions:
 *
 * The above copyright notice and this permission notice shall be
 * included in all copies or substantial portions of the Software.
 *
 *  THE SOFTWARE IS PROVIDED "AS IS", WITHOUT WARRANTY OF ANY KIND,
 *  EXPRESS OR IMPLIED, INCLUDING BUT NOT LIMITED TO THE WARRANTIES OF
 *  MERCHANTABILITY, FITNESS FOR A PARTICULAR PURPOSE AND
 *  NONINFRINGEMENT. IN NO EVENT SHALL THE AUTHORS OR COPYRIGHT HOLDERS BE
 *  LIABLE FOR ANY CLAIM, DAMAGES OR OTHER LIABILITY, WHETHER IN AN ACTION
 *  OF CONTRACT, TORT OR OTHERWISE, ARISING FROM, OUT OF OR IN CONNECTION
 *  WITH THE SOFTWARE OR THE USE OR OTHER DEALINGS IN THE SOFTWARE.
 */

#ifndef included_vnet_buffer_h
#define included_vnet_buffer_h

#include <vlib/vlib.h>

/**
 * Flags that are set in the high order bits of ((vlib_buffer*)b)->flags
 *
 */
#define foreach_vnet_buffer_flag                                              \
  _ (1, L4_CHECKSUM_COMPUTED, "l4-cksum-computed", 1)                         \
  _ (2, L4_CHECKSUM_CORRECT, "l4-cksum-correct", 1)                           \
  _ (3, VLAN_2_DEEP, "vlan-2-deep", 1)                                        \
  _ (4, VLAN_1_DEEP, "vlan-1-deep", 1)                                        \
  _ (5, SPAN_CLONE, "span-clone", 1)                                          \
  _ (6, LOOP_COUNTER_VALID, "loop-counter-valid", 0)                          \
  _ (7, LOCALLY_ORIGINATED, "local", 1)                                       \
  _ (8, IS_IP4, "ip4", 1)                                                     \
  _ (9, IS_IP6, "ip6", 1)                                                     \
  _ (10, OFFLOAD, "offload", 0)                                               \
  _ (11, IS_NATED, "natted", 1)                                               \
  _ (12, L2_HDR_OFFSET_VALID, "l2_hdr_offset_valid", 0)                       \
  _ (13, L3_HDR_OFFSET_VALID, "l3_hdr_offset_valid", 0)                       \
  _ (14, L4_HDR_OFFSET_VALID, "l4_hdr_offset_valid", 0)                       \
  _ (15, FLOW_REPORT, "flow-report", 1)                                       \
  _ (16, IS_DVR, "dvr", 1)                                                    \
  _ (17, QOS_DATA_VALID, "qos-data-valid", 0)                                 \
  _ (18, GSO, "gso", 0)                                                       \
  _ (19, AVAIL1, "avail1", 1)                                                 \
  _ (20, AVAIL2, "avail2", 1)                                                 \
  _ (21, AVAIL3, "avail3", 1)                                                 \
  _ (22, AVAIL4, "avail4", 1)                                                 \
  _ (23, AVAIL5, "avail5", 1)                                                 \
  _ (24, AVAIL6, "avail6", 1)                                                 \
  _ (25, AVAIL7, "avail7", 1)                                                 \
  _ (26, AVAIL8, "avail8", 1)                                                 \
  _ (27, AVAIL9, "avail9", 1)

/*
 * Please allocate the FIRST available bit, redefine
 * AVAIL 1 ... AVAILn-1, and remove AVAILn. Please maintain the
 * VNET_BUFFER_FLAGS_ALL_AVAIL definition.
 */

#define VNET_BUFFER_FLAGS_ALL_AVAIL                                           \
  (VNET_BUFFER_F_AVAIL1 | VNET_BUFFER_F_AVAIL2 | VNET_BUFFER_F_AVAIL3 |       \
   VNET_BUFFER_F_AVAIL4 | VNET_BUFFER_F_AVAIL5 | VNET_BUFFER_F_AVAIL6 |       \
   VNET_BUFFER_F_AVAIL7 | VNET_BUFFER_F_AVAIL8 | VNET_BUFFER_F_AVAIL9)

#define VNET_BUFFER_FLAGS_VLAN_BITS \
  (VNET_BUFFER_F_VLAN_1_DEEP | VNET_BUFFER_F_VLAN_2_DEEP)

enum
{
#define _(bit, name, s, v) VNET_BUFFER_F_##name  = (1 << LOG2_VLIB_BUFFER_FLAG_USER(bit)),
  foreach_vnet_buffer_flag
#undef _
};

enum
{
#define _(bit, name, s, v) VNET_BUFFER_F_LOG2_##name  = LOG2_VLIB_BUFFER_FLAG_USER(bit),
  foreach_vnet_buffer_flag
#undef _
};

/* Make sure that the vnet and vlib bits are disjoint */
STATIC_ASSERT (((VNET_BUFFER_FLAGS_ALL_AVAIL & VLIB_BUFFER_FLAGS_ALL) == 0),
	       "VLIB / VNET buffer flags overlap");

#define foreach_buffer_opaque_union_subtype     \
_(ip)                                           \
_(l2)                                           \
_(l2t)                                          \
_(l2_classify)                                  \
_(policer)                                      \
_(ipsec)					\
_(map)						\
_(map_t)					\
_(ip_frag)					\
_(mpls)					        \
_(tcp)

/*
 * vnet stack buffer opaque array overlay structure.
 * The vnet_buffer_opaque_t *must* be the same size as the
 * vlib_buffer_t "opaque" structure member, 32 bytes.
 *
 * When adding a union type, please add a stanza to
 * foreach_buffer_opaque_union_subtype (directly above).
 * Code in vnet_interface_init(...) verifies the size
 * of the union, and will announce any deviations in an
 * impossible-to-miss manner.
 */
typedef struct
{
  u32 sw_if_index[VLIB_N_RX_TX];
  i16 l2_hdr_offset;
  i16 l3_hdr_offset;
  i16 l4_hdr_offset;
  u8 feature_arc_index;
  u8 dont_waste_me;

  union
  {
    /* IP4/6 buffer opaque. */
    struct
    {
      /* Adjacency from destination IP address lookup [VLIB_TX].
         Adjacency from source IP address lookup [VLIB_RX].
         This gets set to ~0 until source lookup is performed. */
      u32 adj_index[VLIB_N_RX_TX];

      union
      {
	struct
	{
	  /* Flow hash value for this packet computed from IP src/dst address
	     protocol and ports. */
	  u32 flow_hash;

	  union
	  {
	    /* next protocol */
	    u32 save_protocol;

	    /* Hint for transport protocols */
	    u32 fib_index;
	  };

	  /* Rewrite length */
	  u8 save_rewrite_length;

	  /* MFIB RPF ID */
	  u32 rpf_id;
	};

	/* ICMP */
	struct
	{
	  u8 type;
	  u8 code;
	  u32 data;
	} icmp;

	/* reassembly */
	union
	{
	  /* group input/output to simplify the code, this way
	   * we can handoff while keeping input variables intact */
	  struct
	  {
	    /* input variables */
	    struct
	    {
	      u32 next_index;	/* index of next node - used by custom apps */
	      u32 error_next_index;	/* index of next node if error - used by custom apps */
	    };
	    /* handoff variables */
	    struct
	    {
	      u16 owner_thread_index;
	    };
	  };
	  /* output variables */
	  struct
	  {
	    union
	    {
	      /* shallow virtual reassembly output variables */
	      struct
	      {
		u16 l4_src_port;	/* tcp/udp/icmp src port */
		u16 l4_dst_port;	/* tcp/udp/icmp dst port */
		u32 tcp_ack_number;
		u8 save_rewrite_length;
		u8 ip_proto;	/* protocol in ip header */
		u8 icmp_type_or_tcp_flags;
		u8 is_non_first_fragment;
		u32 tcp_seq_number;
	      };
	      /* full reassembly output variables */
	      struct
	      {
		u16 estimated_mtu;	/* estimated MTU calculated during reassembly */
	      };
	    };
	  };
	  /* internal variables used during reassembly */
	  struct
	  {
	    u16 fragment_first;
	    u16 fragment_last;
	    u16 range_first;
	    u16 range_last;
	    u32 next_range_bi;
	    u16 ip6_frag_hdr_offset;
	  };
	} reass;
      };
    } ip;

    /*
     * MPLS:
     * data copied from the MPLS header that was popped from the packet
     * during the look-up.
     */
    struct
    {
      /* do not overlay w/ ip.adj_index[0,1] nor flow hash */
      u32 pad[VLIB_N_RX_TX + 1];
      u8 ttl;
      u8 exp;
      u8 first;
      u8 pyld_proto:3;		/* dpo_proto_t */
      u8 rsvd:5;
      /* Rewrite length */
      u8 save_rewrite_length;
      /* Save the mpls header length including all label stack */
      u8 mpls_hdr_length;
      /*
       * BIER - the number of bytes in the header.
       *  the len field in the header is not authoritative. It's the
       * value in the table that counts.
       */
      struct
      {
	u8 n_bytes;
      } bier;
    } mpls;

    /* l2 bridging path, only valid there */
    struct opaque_l2
    {
      u32 feature_bitmap;
      u16 bd_index;		/* bridge-domain index */
      u16 l2fib_sn;		/* l2fib bd/int seq_num */
      u8 l2_len;		/* ethernet header length */
      u8 shg;			/* split-horizon group */
      u8 bd_age;		/* aging enabled */
    } l2;

    /* l2tpv3 softwire encap, only valid there */
    struct
    {
      u32 pad[4];		/* do not overlay w/ ip.adj_index[0,1] */
      u8 next_index;
      u32 session_index;
    } l2t;

    /* L2 classify */
    struct
    {
      struct opaque_l2 pad;
      union
      {
	u32 table_index;
	u32 opaque_index;
      };
      u64 hash;
    } l2_classify;

    /* vnet policer */
    struct
    {
      u32 pad[8 - VLIB_N_RX_TX - 1];	/* to end of opaque */
      u32 index;
    } policer;

    /* interface output features */
    struct
    {
      /* don't overlap the adjcencies nor flow-hash */
      u32 __pad[3];
      u32 sad_index;
      u32 protect_index;
      u16 thread_index;
    } ipsec;

    /* MAP */
    struct
    {
      u16 mtu;
    } map;

    /* MAP-T */
    struct
    {
      u32 map_domain_index;
      struct
      {
	u32 saddr, daddr;
	u16 frag_offset;	//Fragmentation header offset
	u16 l4_offset;		//L4 header overall offset
	u8 l4_protocol;		//The final protocol number
      } v6;			//Used by ip6_map_t only
      u16 checksum_offset;	//L4 checksum overall offset
      u16 mtu;			//Exit MTU
    } map_t;

    /* IP Fragmentation */
    struct
    {
      u32 pad[2];		/* do not overlay w/ ip.adj_index[0,1] */
      u16 mtu;
      u8 next_index;
      u8 flags;			//See ip_frag.h
    } ip_frag;

    /* COP - configurable junk filter(s) */
    struct
    {
      /* Current configuration index. */
      u32 current_config_index;
    } cop;

    /* LISP */
    struct
    {
      /* overlay address family */
      u16 overlay_afi;
    } lisp;

    /* TCP */
    struct
    {
      u32 connection_index;
      union
      {
	u32 seq_number;
	u32 next_node_opaque;
      };
      u32 seq_end;
      u32 ack_number;
      u16 hdr_offset;		/**< offset relative to ip hdr */
      u16 data_offset;		/**< offset relative to ip hdr */
      u16 data_len;		/**< data len */
      u8 flags;
    } tcp;

    /* SNAT */
    struct
    {
      u32 flags;
      u32 required_thread_index;
    } snat;

    u32 unused[6];
  };
} vnet_buffer_opaque_t;

#define VNET_REWRITE_TOTAL_BYTES (VLIB_BUFFER_PRE_DATA_SIZE)

STATIC_ASSERT (STRUCT_SIZE_OF (vnet_buffer_opaque_t, ip.save_rewrite_length)
	       == STRUCT_SIZE_OF (vnet_buffer_opaque_t,
				  ip.reass.save_rewrite_length)
	       && STRUCT_SIZE_OF (vnet_buffer_opaque_t,
				  ip.reass.save_rewrite_length) ==
	       STRUCT_SIZE_OF (vnet_buffer_opaque_t, mpls.save_rewrite_length)
	       && STRUCT_SIZE_OF (vnet_buffer_opaque_t,
				  mpls.save_rewrite_length) == 1
	       && VNET_REWRITE_TOTAL_BYTES < UINT8_MAX,
	       "save_rewrite_length member must be able to hold the max value of rewrite length");

STATIC_ASSERT (STRUCT_OFFSET_OF (vnet_buffer_opaque_t, ip.save_rewrite_length)
	       == STRUCT_OFFSET_OF (vnet_buffer_opaque_t,
				    ip.reass.save_rewrite_length)
	       && STRUCT_OFFSET_OF (vnet_buffer_opaque_t,
				    mpls.save_rewrite_length) ==
	       STRUCT_OFFSET_OF (vnet_buffer_opaque_t,
				 ip.reass.save_rewrite_length),
	       "save_rewrite_length must be aligned so that reass doesn't overwrite it");

/*
 * The opaque field of the vlib_buffer_t is interpreted as a
 * vnet_buffer_opaque_t. Hence it should be big enough to accommodate one.
 */
STATIC_ASSERT (sizeof (vnet_buffer_opaque_t) <=
	       STRUCT_SIZE_OF (vlib_buffer_t, opaque),
	       "VNET buffer meta-data too large for vlib_buffer");

#define vnet_buffer(b) ((vnet_buffer_opaque_t *) (b)->opaque)

#define foreach_vnet_buffer_offload_flag                                      \
  _ (0, IP_CKSUM, "offload-ip-cksum", 1)                                      \
  _ (1, TCP_CKSUM, "offload-tcp-cksum", 1)                                    \
  _ (2, UDP_CKSUM, "offload-udp-cksum", 1)                                    \
  _ (3, OUTER_IP_CKSUM, "offload-outer-ip-cksum", 1)                          \
  _ (4, OUTER_TCP_CKSUM, "offload-outer-tcp-cksum", 1)                        \
  _ (5, OUTER_UDP_CKSUM, "offload-outer-udp-cksum", 1)

enum
{
#define _(bit, name, s, v) VNET_BUFFER_OFFLOAD_F_##name = (1 << bit),
  foreach_vnet_buffer_offload_flag
#undef _
};

/* Full cache line (64 bytes) of additional space */
typedef struct
{
  /**
   * QoS marking data that needs to persist from the recording nodes
   * (nominally in the ingress path) to the marking node (in the
   * egress path)
   */
  struct
  {
    u8 bits;
    u8 source;
  } qos;

  u8 loop_counter;
  u8 __unused[1];

  /* Group Based Policy */
  struct
  {
    u8 __unused;
    u8 flags;
    u16 sclass;
  } gbp;

  /**
   * The L4 payload size set on input on GSO enabled interfaces
   * when we receive a GSO packet (a chain of buffers with the first one
   * having GSO bit set), and needs to persist all the way to the interface-output,
   * in case the egress interface is not GSO-enabled - then we need to perform
   * the segmentation, and use this value to cut the payload appropriately.
   */
  struct
  {
    u16 gso_size;
    /* size of L4 prototol header */
    u16 gso_l4_hdr_sz;

    /* offload flags */
    u32 oflags;
  };

  struct
  {
    u32 arc_next;
    /* cached session index from previous node */
    u32 cached_session_index;
  } nat;

  union
  {
    struct
    {
#if VLIB_BUFFER_TRACE_TRAJECTORY > 0
      /* buffer trajectory tracing */
      u16 *trajectory_trace;
#endif
    };
    struct
    {
      u64 pad[1];
      u64 pg_replay_timestamp;
    };
    u32 unused[8];
  };
} vnet_buffer_opaque2_t;

#define vnet_buffer2(b) ((vnet_buffer_opaque2_t *) (b)->opaque2)

/*
 * The opaque2 field of the vlib_buffer_t is interpreted as a
 * vnet_buffer_opaque2_t. Hence it should be big enough to accommodate one.
 */
STATIC_ASSERT (sizeof (vnet_buffer_opaque2_t) <=
	       STRUCT_SIZE_OF (vlib_buffer_t, opaque2),
	       "VNET buffer opaque2 meta-data too large for vlib_buffer");

#define gso_mtu_sz(b) (vnet_buffer2(b)->gso_size + \
                       vnet_buffer2(b)->gso_l4_hdr_sz + \
                       vnet_buffer(b)->l4_hdr_offset - \
                       vnet_buffer (b)->l3_hdr_offset)


format_function_t format_vnet_buffer;
format_function_t format_vnet_buffer_offload;

static_always_inline void
vnet_buffer_offload_flags_set (vlib_buffer_t *b, u32 oflags)
{
<<<<<<< HEAD
  vnet_buffer2 (b)->oflags |= oflags;
  b->flags |= VNET_BUFFER_F_OFFLOAD;
=======
  if (b->flags & VNET_BUFFER_F_OFFLOAD)
    {
      /* add a flag to existing offload */
      vnet_buffer2 (b)->oflags |= oflags;
    }
  else
    {
      /* no offload yet: reset offload flags to new value */
      vnet_buffer2 (b)->oflags = oflags;
      b->flags |= VNET_BUFFER_F_OFFLOAD;
    }
>>>>>>> 3f79e274
}

static_always_inline void
vnet_buffer_offload_flags_clear (vlib_buffer_t *b, u32 oflags)
{
  vnet_buffer2 (b)->oflags &= ~oflags;
  if (0 == vnet_buffer2 (b)->oflags)
    b->flags &= ~VNET_BUFFER_F_OFFLOAD;
}

#endif /* included_vnet_buffer_h */

/*
 * fd.io coding-style-patch-verification: ON
 *
 * Local Variables:
 * eval: (c-set-style "gnu")
 * End:
 */<|MERGE_RESOLUTION|>--- conflicted
+++ resolved
@@ -524,10 +524,6 @@
 static_always_inline void
 vnet_buffer_offload_flags_set (vlib_buffer_t *b, u32 oflags)
 {
-<<<<<<< HEAD
-  vnet_buffer2 (b)->oflags |= oflags;
-  b->flags |= VNET_BUFFER_F_OFFLOAD;
-=======
   if (b->flags & VNET_BUFFER_F_OFFLOAD)
     {
       /* add a flag to existing offload */
@@ -539,7 +535,6 @@
       vnet_buffer2 (b)->oflags = oflags;
       b->flags |= VNET_BUFFER_F_OFFLOAD;
     }
->>>>>>> 3f79e274
 }
 
 static_always_inline void
