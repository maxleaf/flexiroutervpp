--- conflicted
+++ resolved
@@ -90,12 +90,8 @@
 }
 
 static_always_inline void
-<<<<<<< HEAD
-vlib_update_nr_variant_default (vlib_node_registration_t *nr, u8 *variant)
-=======
 vlib_update_nr_variant_default (vlib_node_fn_registration_t * fnr,
 				u8 * variant)
->>>>>>> 6974cf56
 {
   vlib_node_fn_registration_t *p_reg = 0;
   vlib_node_fn_registration_t *v_reg = 0;
