--- conflicted
+++ resolved
@@ -3636,8 +3636,6 @@
       *buflen = sizeof (u32);
       break;
 
-<<<<<<< HEAD
-=======
     case VPPCOM_ATTR_GET_DOMAIN:
       if (!(buffer && buflen && (*buflen >= sizeof (int))))
 	{
@@ -3655,7 +3653,6 @@
 	    *buflen);
       break;
 
->>>>>>> 3f79e274
     default:
       rv = VPPCOM_EINVAL;
       break;
